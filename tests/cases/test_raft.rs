// Copyright 2016 PingCAP, Inc.
//
// Licensed under the Apache License, Version 2.0 (the "License");
// you may not use this file except in compliance with the License.
// You may obtain a copy of the License at
//
//     http://www.apache.org/licenses/LICENSE-2.0
//
// Unless required by applicable law or agreed to in writing, software
// distributed under the License is distributed on an "AS IS" BASIS,
// See the License for the specific language governing permissions and
// limitations under the License.

// Copyright 2015 CoreOS, Inc.
//
// Licensed under the Apache License, Version 2.0 (the "License");
// you may not use this file except in compliance with the License.
// You may obtain a copy of the License at
//
//     http://www.apache.org/licenses/LICENSE-2.0
//
// Unless required by applicable law or agreed to in writing, software
// distributed under the License is distributed on an "AS IS" BASIS,
// WITHOUT WARRANTIES OR CONDITIONS OF ANY KIND, either express or implied.
// See the License for the specific language governing permissions and
// limitations under the License.

use std::cmp;
use std::collections::HashMap;
use std::ops::Deref;
use std::ops::DerefMut;
use std::panic::{self, AssertUnwindSafe};

use protobuf::{self, RepeatedField};
use raft::eraftpb::{ConfChange, ConfChangeType, ConfState, Entry, EntryType, HardState, Message,
                    MessageType, Snapshot};
use rand;

use raft::storage::MemStorage;
use raft::*;

pub fn ltoa(raft_log: &RaftLog<MemStorage>) -> String {
    let mut s = format!("committed: {}\n", raft_log.committed);
    s = s + &format!("applied: {}\n", raft_log.applied);
    for (i, e) in raft_log.all_entries().iter().enumerate() {
        s = s + &format!("#{}: {:?}\n", i, e);
    }
    s
}

pub fn new_storage() -> MemStorage {
    MemStorage::new()
}

fn new_progress(
    state: ProgressState,
    matched: u64,
    next_idx: u64,
    pending_snapshot: u64,
    ins_size: usize,
) -> Progress {
    Progress {
        state: state,
        matched: matched,
        next_idx: next_idx,
        pending_snapshot: pending_snapshot,
        ins: Inflights::new(ins_size),
        ..Default::default()
    }
}

pub fn new_test_config(id: u64, peers: Vec<u64>, election: usize, heartbeat: usize) -> Config {
    Config {
        id: id,
        peers: peers,
        election_tick: election,
        heartbeat_tick: heartbeat,
        max_size_per_msg: NO_LIMIT,
        max_inflight_msgs: 256,
        ..Default::default()
    }
}

pub fn new_test_raft(
    id: u64,
    peers: Vec<u64>,
    election: usize,
    heartbeat: usize,
    storage: MemStorage,
) -> Interface {
    Interface::new(Raft::new(
        &new_test_config(id, peers, election, heartbeat),
        storage,
    ))
}

pub fn new_test_raft_with_prevote(
    id: u64,
    peers: Vec<u64>,
    election: usize,
    heartbeat: usize,
    storage: MemStorage,
    pre_vote: bool,
) -> Interface {
    let mut config = new_test_config(id, peers, election, heartbeat);
    config.pre_vote = pre_vote;
    new_test_raft_with_config(&config, storage)
}

pub fn new_test_raft_with_config(config: &Config, storage: MemStorage) -> Interface {
    Interface::new(Raft::new(config, storage))
}

fn read_messages<T: Storage>(raft: &mut Raft<T>) -> Vec<Message> {
    raft.msgs.drain(..).collect()
}

fn ents_with_config(terms: &[u64], pre_vote: bool) -> Interface {
    let store = MemStorage::new();
    for (i, term) in terms.iter().enumerate() {
        let mut e = Entry::new();
        e.set_index(i as u64 + 1);
        e.set_term(*term);
        store.wl().append(&[e]).expect("");
    }
    let mut raft = new_test_raft_with_prevote(1, vec![], 5, 1, store, pre_vote);
    raft.reset(terms[terms.len() - 1]);
    raft
}

// voted_with_config creates a raft state machine with vote and term set
// to the given value but no log entries (indicating that it voted in
// the given term but has not receive any logs).
fn voted_with_config(vote: u64, term: u64, pre_vote: bool) -> Interface {
    let mut hard_state = HardState::new();
    hard_state.set_vote(vote);
    hard_state.set_term(term);
    let store = MemStorage::new();
    store.wl().set_hardstate(hard_state);
    let mut raft = new_test_raft_with_prevote(1, vec![], 5, 1, store, pre_vote);
    raft.reset(term);
    raft
}

fn next_ents(r: &mut Raft<MemStorage>, s: &MemStorage) -> Vec<Entry> {
    s.wl()
        .append(r.raft_log.unstable_entries().unwrap_or(&[]))
        .expect("");
    let (last_idx, last_term) = (r.raft_log.last_index(), r.raft_log.last_term());
    r.raft_log.stable_to(last_idx, last_term);
    let ents = r.raft_log.next_entries();
    let committed = r.raft_log.committed;
    r.raft_log.applied_to(committed);
    ents.unwrap_or_else(Vec::new)
}

fn do_send_append(raft: &mut Raft<MemStorage>, to: u64) {
    let mut prs = raft.take_prs();
    {
        let pr = prs.get_mut(to).unwrap();
        raft.send_append(to, pr);
    }
    raft.set_prs(prs);
}

#[derive(Default, Debug, PartialEq, Eq, Hash)]
struct Connem {
    from: u64,
    to: u64,
}

/// Compare to upstream, we use struct instead of trait here.
/// Because to be able to cast Interface later, we have to make
/// Raft derive Any, which will require a lot of dependencies to derive Any.
/// That's not worthy for just testing purpose.
pub struct Interface {
    raft: Option<Raft<MemStorage>>,
}

impl Interface {
    fn new(r: Raft<MemStorage>) -> Interface {
        Interface { raft: Some(r) }
    }

    pub fn step(&mut self, m: Message) -> Result<()> {
        match self.raft {
            Some(_) => Raft::step(self, m),
            None => Ok(()),
        }
    }

    pub fn read_messages(&mut self) -> Vec<Message> {
        match self.raft {
            Some(_) => self.msgs.drain(..).collect(),
            None => vec![],
        }
    }

    fn initial(&mut self, id: u64, ids: &[u64]) {
        if self.raft.is_some() {
            self.id = id;
            let prs = self.take_prs();
            self.set_prs(ProgressSet::new(ids.len(), prs.learners().len()));
            for id in ids {
                if prs.learners().contains_key(id) {
                    let progress = Progress {
                        is_learner: true,
                        ..Default::default()
                    };
                    self.mut_prs().insert_learner(*id, progress);
                } else {
                    let progress = Progress {
                        ..Default::default()
                    };
                    self.mut_prs().insert_voter(*id, progress);
                }
            }
            let term = self.term;
            self.reset(term);
        }
    }
}

impl Deref for Interface {
    type Target = Raft<MemStorage>;
    fn deref(&self) -> &Raft<MemStorage> {
        self.raft.as_ref().unwrap()
    }
}

impl DerefMut for Interface {
    fn deref_mut(&mut self) -> &mut Raft<MemStorage> {
        self.raft.as_mut().unwrap()
    }
}

pub const NOP_STEPPER: Option<Interface> = Some(Interface { raft: None });

pub const SOME_DATA: Option<&'static str> = Some("somedata");

pub fn new_message_with_entries(from: u64, to: u64, t: MessageType, ents: Vec<Entry>) -> Message {
    let mut m = Message::new();
    m.set_from(from);
    m.set_to(to);
    m.set_msg_type(t);
    if !ents.is_empty() {
        m.set_entries(RepeatedField::from_vec(ents));
    }
    m
}

pub fn new_message(from: u64, to: u64, t: MessageType, n: usize) -> Message {
    let mut m = new_message_with_entries(from, to, t, vec![]);
    if n > 0 {
        let mut ents = Vec::with_capacity(n);
        for _ in 0..n {
            ents.push(new_entry(0, 0, SOME_DATA));
        }
        m.set_entries(RepeatedField::from_vec(ents));
    }
    m
}

pub fn empty_entry(term: u64, index: u64) -> Entry {
    new_entry(term, index, None)
}

pub fn new_entry(term: u64, index: u64, data: Option<&str>) -> Entry {
    let mut e = Entry::new();
    e.set_index(index);
    e.set_term(term);
    if let Some(d) = data {
        e.set_data(d.as_bytes().to_vec());
    }
    e
}

fn new_raft_log(ents: &[Entry], offset: u64, committed: u64) -> RaftLog<MemStorage> {
    let store = MemStorage::new();
    store.wl().append(ents).expect("");
    RaftLog {
        store: store,
        unstable: Unstable {
            offset: offset,
            ..Default::default()
        },
        committed: committed,
        ..Default::default()
    }
}

fn new_raft_log_with_storage(s: MemStorage) -> RaftLog<MemStorage> {
    RaftLog::new(s, String::from(""))
}

pub fn new_snapshot(index: u64, term: u64, nodes: Vec<u64>) -> Snapshot {
    let mut s = Snapshot::new();
    s.mut_metadata().set_index(index);
    s.mut_metadata().set_term(term);
    s.mut_metadata().mut_conf_state().set_nodes(nodes);
    s
}

#[derive(Default)]
pub struct Network {
    pub peers: HashMap<u64, Interface>,
    storage: HashMap<u64, MemStorage>,
    dropm: HashMap<Connem, f64>,
    ignorem: HashMap<MessageType, bool>,
}

impl Network {
    // initializes a network from peers.
    // A nil node will be replaced with a new *stateMachine.
    // A *stateMachine will get its k, id.
    // When using stateMachine, the address list is always [1, n].
    pub fn new(peers: Vec<Option<Interface>>) -> Network {
        Network::new_with_config(peers, false)
    }

    // new_with_config is like new but sets the configuration pre_vote explicitly
    // for any state machines it creates.
    pub fn new_with_config(mut peers: Vec<Option<Interface>>, pre_vote: bool) -> Network {
        let size = peers.len();
        let peer_addrs: Vec<u64> = (1..size as u64 + 1).collect();
        let mut nstorage = HashMap::new();
        let mut npeers = HashMap::new();
        for (p, id) in peers.drain(..).zip(peer_addrs.clone()) {
            match p {
                None => {
                    nstorage.insert(id, new_storage());
                    let r = new_test_raft_with_prevote(
                        id,
                        peer_addrs.clone(),
                        10,
                        1,
                        nstorage[&id].clone(),
                        pre_vote,
                    );
                    npeers.insert(id, r);
                }
                Some(mut p) => {
                    p.initial(id, &peer_addrs);
                    npeers.insert(id, p);
                }
            }
        }
        Network {
            peers: npeers,
            storage: nstorage,
            ..Default::default()
        }
    }

    fn ignore(&mut self, t: MessageType) {
        self.ignorem.insert(t, true);
    }

    fn filter(&self, mut msgs: Vec<Message>) -> Vec<Message> {
        msgs.drain(..)
            .filter(|m| {
                if self.ignorem
                    .get(&m.get_msg_type())
                    .cloned()
                    .unwrap_or(false)
                {
                    return false;
                }
                // hups never go over the network, so don't drop them but panic
                assert_ne!(m.get_msg_type(), MessageType::MsgHup, "unexpected msgHup");
                let perc = self.dropm
                    .get(&Connem {
                        from: m.get_from(),
                        to: m.get_to(),
                    })
                    .cloned()
                    .unwrap_or(0f64);
                rand::random::<f64>() >= perc
            })
            .collect()
    }

    pub fn send(&mut self, msgs: Vec<Message>) {
        let mut msgs = msgs;
        while !msgs.is_empty() {
            let mut new_msgs = vec![];
            for m in msgs.drain(..) {
                let resp = {
                    let p = self.peers.get_mut(&m.get_to()).unwrap();
                    let _ = p.step(m);
                    p.read_messages()
                };
                new_msgs.append(&mut self.filter(resp));
            }
            msgs.append(&mut new_msgs);
        }
    }

    fn drop(&mut self, from: u64, to: u64, perc: f64) {
        self.dropm.insert(Connem { from: from, to: to }, perc);
    }

    fn cut(&mut self, one: u64, other: u64) {
        self.drop(one, other, 1f64);
        self.drop(other, one, 1f64);
    }

    fn isolate(&mut self, id: u64) {
        for i in 0..self.peers.len() as u64 {
            let nid = i + 1;
            if nid != id {
                self.drop(id, nid, 1.0);
                self.drop(nid, id, 1.0);
            }
        }
    }

    fn recover(&mut self) {
        self.dropm = HashMap::new();
        self.ignorem = HashMap::new();
    }
}

#[test]
fn test_progress_become_probe() {
    let matched = 1u64;
    let mut tests = vec![
        (
            new_progress(ProgressState::Replicate, matched, 5, 0, 256),
            2,
        ),
        // snapshot finish
        (
            new_progress(ProgressState::Snapshot, matched, 5, 10, 256),
            11,
        ),
        // snapshot failure
        (new_progress(ProgressState::Snapshot, matched, 5, 0, 256), 2),
    ];
    for (i, &mut (ref mut p, wnext)) in tests.iter_mut().enumerate() {
        p.become_probe();
        if p.state != ProgressState::Probe {
            panic!(
                "#{}: state = {:?}, want {:?}",
                i,
                p.state,
                ProgressState::Probe
            );
        }
        if p.matched != matched {
            panic!("#{}: match = {:?}, want {:?}", i, p.matched, matched);
        }
        if p.next_idx != wnext {
            panic!("#{}: next = {}, want {}", i, p.next_idx, wnext);
        }
    }
}

#[test]
fn test_progress_become_replicate() {
    let mut p = new_progress(ProgressState::Probe, 1, 5, 0, 256);
    p.become_replicate();

    assert_eq!(p.state, ProgressState::Replicate);
    assert_eq!(p.matched, 1);
    assert_eq!(p.matched + 1, p.next_idx);
}

#[test]
fn test_progress_become_snapshot() {
    let mut p = new_progress(ProgressState::Probe, 1, 5, 0, 256);
    p.become_snapshot(10);
    assert_eq!(p.state, ProgressState::Snapshot);
    assert_eq!(p.matched, 1);
    assert_eq!(p.pending_snapshot, 10);
}

#[test]
fn test_progress_update() {
    let (prev_m, prev_n) = (3u64, 5u64);
    let tests = vec![
        (prev_m - 1, prev_m, prev_n, false),
        (prev_m, prev_m, prev_n, false),
        (prev_m + 1, prev_m + 1, prev_n, true),
        (prev_m + 2, prev_m + 2, prev_n + 1, true),
    ];
    for (i, &(update, wm, wn, wok)) in tests.iter().enumerate() {
        let mut p = Progress {
            matched: prev_m,
            next_idx: prev_n,
            ..Default::default()
        };
        let ok = p.maybe_update(update);
        if ok != wok {
            panic!("#{}: ok= {}, want {}", i, ok, wok);
        }
        if p.matched != wm {
            panic!("#{}: match= {}, want {}", i, p.matched, wm);
        }
        if p.next_idx != wn {
            panic!("#{}: next= {}, want {}", i, p.next_idx, wn);
        }
    }
}

#[test]
fn test_progress_maybe_decr() {
    let tests = vec![
        // state replicate and rejected is not greater than match
        (ProgressState::Replicate, 5, 10, 5, 5, false, 10),
        // state replicate and rejected is not greater than match
        (ProgressState::Replicate, 5, 10, 4, 4, false, 10),
        // state replicate and rejected is greater than match
        // directly decrease to match+1
        (ProgressState::Replicate, 5, 10, 9, 9, true, 6),
        // next-1 != rejected is always false
        (ProgressState::Probe, 0, 0, 0, 0, false, 0),
        // next-1 != rejected is always false
        (ProgressState::Probe, 0, 10, 5, 5, false, 10),
        // next>1 = decremented by 1
        (ProgressState::Probe, 0, 10, 9, 9, true, 9),
        // next>1 = decremented by 1
        (ProgressState::Probe, 0, 2, 1, 1, true, 1),
        // next<=1 = reset to 1
        (ProgressState::Probe, 0, 1, 0, 0, true, 1),
        // decrease to min(rejected, last+1)
        (ProgressState::Probe, 0, 10, 9, 2, true, 3),
        // rejected < 1, reset to 1
        (ProgressState::Probe, 0, 10, 9, 0, true, 1),
    ];
    for (i, &(state, m, n, rejected, last, w, wn)) in tests.iter().enumerate() {
        let mut p = new_progress(state, m, n, 0, 0);
        if p.maybe_decr_to(rejected, last) != w {
            panic!("#{}: maybeDecrTo= {}, want {}", i, !w, w);
        }
        if p.matched != m {
            panic!("#{}: match= {}, want {}", i, p.matched, m);
        }
        if p.next_idx != wn {
            panic!("#{}: next= {}, want {}", i, p.next_idx, wn);
        }
    }
}

#[test]
fn test_progress_is_paused() {
    let tests = vec![
        (ProgressState::Probe, false, false),
        (ProgressState::Probe, true, true),
        (ProgressState::Replicate, false, false),
        (ProgressState::Replicate, true, false),
        (ProgressState::Snapshot, false, true),
        (ProgressState::Snapshot, true, true),
    ];
    for (i, &(state, paused, w)) in tests.iter().enumerate() {
        let p = Progress {
            state: state,
            paused: paused,
            ins: Inflights::new(256),
            ..Default::default()
        };
        if p.is_paused() != w {
            panic!("#{}: shouldwait = {}, want {}", i, p.is_paused(), w)
        }
    }
}

// test_progress_resume ensures that progress.maybeUpdate and progress.maybeDecrTo
// will reset progress.paused.
#[test]
fn test_progress_resume() {
    let mut p = Progress {
        next_idx: 2,
        paused: true,
        ..Default::default()
    };
    p.maybe_decr_to(1, 1);
    assert!(!p.paused, "paused= true, want false");
    p.paused = true;
    p.maybe_update(2);
    assert!(!p.paused, "paused= true, want false");
}

// test_progress_resume_by_heartbeat_resp ensures raft.heartbeat reset progress.paused by
// heartbeat response.
#[test]
fn test_progress_resume_by_heartbeat_resp() {
    let mut raft = new_test_raft(1, vec![1, 2], 5, 1, new_storage());
    raft.become_candidate();
    raft.become_leader();
    raft.mut_prs().get_mut(2).unwrap().paused = true;

    raft.step(new_message(1, 1, MessageType::MsgBeat, 0))
        .expect("");
    assert!(raft.prs().voters()[&2].paused);

    raft.mut_prs().get_mut(2).unwrap().become_replicate();
    raft.step(new_message(2, 1, MessageType::MsgHeartbeatResponse, 0))
        .expect("");
    assert!(!raft.prs().voters()[&2].paused);
}

#[test]
fn test_progress_paused() {
    let mut raft = new_test_raft(1, vec![1, 2], 5, 1, new_storage());
    raft.become_candidate();
    raft.become_leader();
    let mut m = Message::new();
    m.set_from(1);
    m.set_to(1);
    m.set_msg_type(MessageType::MsgPropose);
    let mut e = Entry::new();
    e.set_data(b"some_data".to_vec());
    m.set_entries(RepeatedField::from_vec(vec![e]));
    raft.step(m.clone()).expect("");
    raft.step(m.clone()).expect("");
    raft.step(m.clone()).expect("");
    let ms = read_messages(&mut raft);
    assert_eq!(ms.len(), 1);
}

#[test]
fn test_leader_election() {
    test_leader_election_with_config(false);
}

#[test]
fn test_leader_election_pre_vote() {
    test_leader_election_with_config(true);
}

fn test_leader_election_with_config(pre_vote: bool) {
    let mut tests = vec![
        (
            Network::new_with_config(vec![None, None, None], pre_vote),
            StateRole::Leader,
            1,
        ),
        (
            Network::new_with_config(vec![None, None, NOP_STEPPER], pre_vote),
            StateRole::Leader,
            1,
        ),
        (
            Network::new_with_config(vec![None, NOP_STEPPER, NOP_STEPPER], pre_vote),
            StateRole::Candidate,
            1,
        ),
        (
            Network::new_with_config(vec![None, NOP_STEPPER, NOP_STEPPER, None], pre_vote),
            StateRole::Candidate,
            1,
        ),
        (
            Network::new_with_config(vec![None, NOP_STEPPER, NOP_STEPPER, None, None], pre_vote),
            StateRole::Leader,
            1,
        ),
        // three logs further along than 0, but in the same term so rejection
        // are returned instead of the votes being ignored.
        (
            Network::new_with_config(
                vec![
                    None,
                    Some(ents_with_config(&[1], pre_vote)),
                    Some(ents_with_config(&[1], pre_vote)),
                    Some(ents_with_config(&[1, 1], pre_vote)),
                    None,
                ],
                pre_vote,
            ),
            StateRole::Follower,
            1,
        ),
    ];

    for (i, &mut (ref mut network, state, term)) in tests.iter_mut().enumerate() {
        let mut m = Message::new();
        m.set_from(1);
        m.set_to(1);
        m.set_msg_type(MessageType::MsgHup);
        network.send(vec![m]);
        let raft = &network.peers[&1];
        let (exp_state, exp_term) = if state == StateRole::Candidate && pre_vote {
            // In pre-vote mode, an election that fails to complete
            // leaves the node in pre-candidate state without advancing
            // the term.
            (StateRole::PreCandidate, 0)
        } else {
            (state, term)
        };
        if raft.state != exp_state {
            panic!("#{}: state = {:?}, want {:?}", i, raft.state, exp_state);
        }
        if raft.term != exp_term {
            panic!("#{}: term = {}, want {}", i, raft.term, exp_term)
        }
    }
}

#[test]
fn test_leader_cycle() {
    test_leader_cycle_with_config(false)
}

#[test]
fn test_leader_cycle_pre_vote() {
    test_leader_cycle_with_config(true)
}

// test_leader_cycle verifies that each node in a cluster can campaign
// and be elected in turn. This ensures that elections (including
// pre-vote) work when not starting from a clean state (as they do in
// test_leader_election)
fn test_leader_cycle_with_config(pre_vote: bool) {
    let mut network = Network::new_with_config(vec![None, None, None], pre_vote);
    for campaigner_id in 1..4 {
        network.send(vec![
            new_message(campaigner_id, campaigner_id, MessageType::MsgHup, 0),
        ]);

        for sm in network.peers.values() {
            if sm.id == campaigner_id && sm.state != StateRole::Leader {
                panic!(
                    "pre_vote={}: campaigning node {} state = {:?}, want Leader",
                    pre_vote, sm.id, sm.state
                );
            } else if sm.id != campaigner_id && sm.state != StateRole::Follower {
                panic!(
                    "pre_vote={}: after campaign of node {}, node {} had state = {:?}, want \
                     Follower",
                    pre_vote, campaigner_id, sm.id, sm.state
                );
            }
        }
    }
}

#[test]
fn test_leader_election_overwrite_newer_logs() {
    test_leader_election_overwrite_newer_logs_with_config(false);
}

#[test]
fn test_leader_election_overwrite_newer_logs_pre_vote() {
    test_leader_election_overwrite_newer_logs_with_config(true);
}

// test_leader_election_overwrite_newer_logs tests a scenario in which a
// newly-elected leader does *not* have the newest (i.e. highest term)
// log entries, and must overwrite higher-term log entries with
// lower-term ones.
fn test_leader_election_overwrite_newer_logs_with_config(pre_vote: bool) {
    // This network represents the results of the following sequence of
    // events:
    // - Node 1 won the election in term 1.
    // - Node 1 replicated a log entry to node 2 but died before sending
    //   it to other nodes.
    // - Node 3 won the second election in term 2.
    // - Node 3 wrote an entry to its logs but died without sending it
    //   to any other nodes.
    //
    // At this point, nodes 1, 2, and 3 all have uncommitted entries in
    // their logs and could win an election at term 3. The winner's log
    // entry overwrites the loser's. (test_leader_sync_follower_log tests
    // the case where older log entries are overwritten, so this test
    // focuses on the case where the newer entries are lost).
    let mut network = Network::new_with_config(
        vec![
            Some(ents_with_config(&[1], pre_vote)), // Node 1: Won first election
            Some(ents_with_config(&[1], pre_vote)), // Node 2: Get logs from node 1
            Some(ents_with_config(&[2], pre_vote)), // Node 3: Won second election
            Some(voted_with_config(3, 2, pre_vote)), // Node 4: Voted but didn't get logs
            Some(voted_with_config(3, 2, pre_vote)), // Node 5: Voted but didn't get logs
        ],
        pre_vote,
    );

    // Node 1 campaigns. The election fails because a quorum of nodes
    // know about the election that already happened at term 2. Node 1's
    // term is pushed ahead to 2.
    network.send(vec![new_message(1, 1, MessageType::MsgHup, 0)]);
    assert_eq!(network.peers[&1].state, StateRole::Follower);
    assert_eq!(network.peers[&1].term, 2);

    // Node 1 campaigns again with a higher term. this time it succeeds.
    network.send(vec![new_message(1, 1, MessageType::MsgHup, 0)]);
    assert_eq!(network.peers[&1].state, StateRole::Leader);
    assert_eq!(network.peers[&1].term, 3);

    // Now all nodes agree on a log entry with term 1 at index 1 (and
    // term 3 at index 2).
    for (id, sm) in &network.peers {
        let entries = sm.raft_log.all_entries();
        assert_eq!(
            entries.len(),
            2,
            "node {}: entries.len() == {}, want 2",
            id,
            entries.len()
        );
        assert_eq!(
            entries[0].get_term(),
            1,
            "node {}: term at index 1 == {}, want 1",
            id,
            entries[0].get_term()
        );
        assert_eq!(
            entries[1].get_term(),
            3,
            "node {}: term at index 2 == {}, want 3",
            id,
            entries[1].get_term()
        );
    }
}

#[test]
fn test_vote_from_any_state() {
    test_vote_from_any_state_for_type(MessageType::MsgRequestVote);
}

#[test]
fn test_prevote_from_any_state() {
    test_vote_from_any_state_for_type(MessageType::MsgRequestPreVote);
}

fn test_vote_from_any_state_for_type(vt: MessageType) {
    let all_states = vec![
        StateRole::Follower,
        StateRole::Candidate,
        StateRole::PreCandidate,
        StateRole::Leader,
    ];
    for state in all_states {
        let mut r = new_test_raft(1, vec![1, 2, 3], 10, 1, new_storage());
        r.term = 1;
        match state {
            StateRole::Follower => {
                let term = r.term;
                r.become_follower(term, 3);
            }
            StateRole::PreCandidate => r.become_pre_candidate(),
            StateRole::Candidate => r.become_candidate(),
            StateRole::Leader => {
                r.become_candidate();
                r.become_leader();
            }
        }
        // Note that setting our state above may have advanced r.term
        // past its initial value.
        let orig_term = r.term;
        let new_term = r.term + 1;

        let mut msg = new_message(2, 1, vt, 0);
        msg.set_term(new_term);
        msg.set_log_term(new_term);
        msg.set_index(42);
        r.step(msg)
            .expect(&format!("{:?},{:?}: step failed", vt, state));
        assert_eq!(
            r.msgs.len(),
            1,
            "{:?},{:?}: {} response messages, want 1: {:?}",
            vt,
            state,
            r.msgs.len(),
            r.msgs
        );
        let resp = &r.msgs[0];
        assert_eq!(
            resp.get_msg_type(),
            vote_resp_msg_type(vt),
            "{:?},{:?}: response message is {:?}, want {:?}",
            vt,
            state,
            resp.get_msg_type(),
            vote_resp_msg_type(vt)
        );
        assert!(
            !resp.get_reject(),
            "{:?},{:?}: unexpected rejection",
            vt,
            state
        );

        // If this was a real vote, we reset our state and term.
        if vt == MessageType::MsgRequestVote {
            assert_eq!(
                r.state,
                StateRole::Follower,
                "{:?},{:?}, state {:?}, want {:?}",
                vt,
                state,
                r.state,
                StateRole::Follower
            );
            assert_eq!(
                r.term, new_term,
                "{:?},{:?}, term {}, want {}",
                vt, state, r.term, new_term
            );
            assert_eq!(r.vote, 2, "{:?},{:?}, vote {}, want 2", vt, state, r.vote);
        } else {
            // In a pre-vote, nothing changes.
            assert_eq!(
                r.state, state,
                "{:?},{:?}, state {:?}, want {:?}",
                vt, state, r.state, state
            );
            assert_eq!(
                r.term, orig_term,
                "{:?},{:?}, term {}, want {}",
                vt, state, r.term, orig_term
            );
            // If state == Follower or PreCandidate, r hasn't voted yet.
            // In Candidate or Leader, it's voted for itself.
            assert!(
                r.vote == INVALID_ID || r.vote == 1,
                "{:?},{:?}, vote {}, want {:?} or 1",
                vt,
                state,
                r.vote,
                INVALID_ID
            );
        }
    }
}

#[test]
fn test_log_replicatioin() {
    let mut tests = vec![
        (
            Network::new(vec![None, None, None]),
            vec![new_message(1, 1, MessageType::MsgPropose, 1)],
            2,
        ),
        (
            Network::new(vec![None, None, None]),
            vec![
                new_message(1, 1, MessageType::MsgPropose, 1),
                new_message(1, 2, MessageType::MsgHup, 0),
                new_message(1, 2, MessageType::MsgPropose, 1),
            ],
            4,
        ),
    ];

    for (i, &mut (ref mut network, ref msgs, wcommitted)) in tests.iter_mut().enumerate() {
        network.send(vec![new_message(1, 1, MessageType::MsgHup, 0)]);
        for m in msgs {
            network.send(vec![m.clone()]);
        }

        for (j, x) in &mut network.peers {
            if x.raft_log.committed != wcommitted {
                panic!(
                    "#{}.{}: committed = {}, want {}",
                    i, j, x.raft_log.committed, wcommitted
                );
            }

            let mut ents = next_ents(x, &network.storage[j]);
            let ents: Vec<Entry> = ents.drain(..)
                .filter(|e| !e.get_data().is_empty())
                .collect();
            for (k, m) in msgs.iter()
                .filter(|m| m.get_msg_type() == MessageType::MsgPropose)
                .enumerate()
            {
                if ents[k].get_data() != m.get_entries()[0].get_data() {
                    panic!(
                        "#{}.{}: data = {:?}, want {:?}",
                        i,
                        j,
                        ents[k].get_data(),
                        m.get_entries()[0].get_data()
                    );
                }
            }
        }
    }
}

#[test]
fn test_single_node_commit() {
    let mut tt = Network::new(vec![None]);
    tt.send(vec![new_message(1, 1, MessageType::MsgHup, 0)]);
    tt.send(vec![new_message(1, 1, MessageType::MsgPropose, 1)]);
    tt.send(vec![new_message(1, 1, MessageType::MsgPropose, 1)]);

    assert_eq!(tt.peers[&1].raft_log.committed, 3);
}

// test_cannot_commit_without_new_term_entry tests the entries cannot be committed
// when leader changes, no new proposal comes in and ChangeTerm proposal is
// filtered.
#[test]
fn test_cannot_commit_without_new_term_entry() {
    let mut tt = Network::new(vec![None, None, None, None, None]);
    tt.send(vec![new_message(1, 1, MessageType::MsgHup, 0)]);

    // 0 cannot reach 2, 3, 4
    tt.cut(1, 3);
    tt.cut(1, 4);
    tt.cut(1, 5);

    tt.send(vec![new_message(1, 1, MessageType::MsgPropose, 1)]);
    tt.send(vec![new_message(1, 1, MessageType::MsgPropose, 1)]);

    assert_eq!(tt.peers[&1].raft_log.committed, 1);

    // network recovery
    tt.recover();
    // avoid committing ChangeTerm proposal
    tt.ignore(MessageType::MsgAppend);

    // elect 2 as the new leader with term 2
    tt.send(vec![new_message(2, 2, MessageType::MsgHup, 0)]);

    // no log entries from previous term should be committed
    assert_eq!(tt.peers[&2].raft_log.committed, 1);

    tt.recover();
    // send heartbeat; reset wait
    tt.send(vec![new_message(2, 2, MessageType::MsgBeat, 0)]);
    // append an entry at current term
    tt.send(vec![new_message(2, 2, MessageType::MsgPropose, 1)]);
    // expect the committed to be advanced
    assert_eq!(tt.peers[&2].raft_log.committed, 5);
}

// test_commit_without_new_term_entry tests the entries could be committed
// when leader changes, no new proposal comes in.
#[test]
fn test_commit_without_new_term_entry() {
    let mut tt = Network::new(vec![None, None, None, None, None]);
    tt.send(vec![new_message(1, 1, MessageType::MsgHup, 0)]);

    // 0 cannot reach 2, 3, 4
    tt.cut(1, 3);
    tt.cut(1, 4);
    tt.cut(1, 5);

    tt.send(vec![new_message(1, 1, MessageType::MsgPropose, 1)]);
    tt.send(vec![new_message(1, 1, MessageType::MsgPropose, 1)]);

    assert_eq!(tt.peers[&1].raft_log.committed, 1);

    // network recovery
    tt.recover();

    // elect 1 as the new leader with term 2
    // after append a ChangeTerm entry from the current term, all entries
    // should be committed
    tt.send(vec![new_message(2, 2, MessageType::MsgHup, 0)]);

    assert_eq!(tt.peers[&1].raft_log.committed, 4);
}

#[test]
fn test_dueling_candidates() {
    let a = new_test_raft(1, vec![1, 2, 3], 10, 1, new_storage());
    let b = new_test_raft(2, vec![1, 2, 3], 10, 1, new_storage());
    let c = new_test_raft(3, vec![1, 2, 3], 10, 1, new_storage());

    let mut nt = Network::new(vec![Some(a), Some(b), Some(c)]);
    nt.cut(1, 3);

    nt.send(vec![new_message(1, 1, MessageType::MsgHup, 0)]);
    nt.send(vec![new_message(3, 3, MessageType::MsgHup, 0)]);

    // 1 becomes leader since it receives votes from 1 and 2
    assert_eq!(nt.peers[&1].state, StateRole::Leader);

    // 3 stays as candidate since it receives a vote from 3 and a rejection from 2
    assert_eq!(nt.peers[&3].state, StateRole::Candidate);

    nt.recover();

    // Candidate 3 now increases its term and tries to vote again, we except it to
    // disrupt the leader 1 since it has a higher term, 3 will be follower again
    // since both 1 and 2 rejects its vote request since 3 does not have a long
    // enough log.
    nt.send(vec![new_message(3, 3, MessageType::MsgHup, 0)]);

    let wlog = new_raft_log(&[empty_entry(1, 1)], 2, 1);
    let wlog2 = new_raft_log_with_storage(new_storage());
    let tests = vec![
        (StateRole::Follower, 2, &wlog),
        (StateRole::Follower, 2, &wlog),
        (StateRole::Follower, 2, &wlog2),
    ];

    for (i, &(state, term, raft_log)) in tests.iter().enumerate() {
        let id = i as u64 + 1;
        if nt.peers[&id].state != state {
            panic!(
                "#{}: state = {:?}, want {:?}",
                i, nt.peers[&id].state, state
            );
        }
        if nt.peers[&id].term != term {
            panic!("#{}: term = {}, want {}", i, nt.peers[&id].term, term);
        }
        let base = ltoa(raft_log);
        let l = ltoa(&nt.peers[&(1 + i as u64)].raft_log);
        if base != l {
            panic!("#{}: raft_log:\n {}, want:\n {}", i, l, base);
        }
    }
}

#[test]
fn test_dueling_pre_candidates() {
    let a = new_test_raft_with_prevote(1, vec![1, 2, 3], 10, 1, new_storage(), true);
    let b = new_test_raft_with_prevote(2, vec![1, 2, 3], 10, 1, new_storage(), true);
    let c = new_test_raft_with_prevote(3, vec![1, 2, 3], 10, 1, new_storage(), true);

    let mut nt = Network::new_with_config(vec![Some(a), Some(b), Some(c)], true);
    nt.cut(1, 3);

    nt.send(vec![new_message(1, 1, MessageType::MsgHup, 0)]);
    nt.send(vec![new_message(3, 3, MessageType::MsgHup, 0)]);

    // 1 becomes leader since it receives votes from 1 and 2
    assert_eq!(nt.peers[&1].state, StateRole::Leader);

    // 3 campaigns then reverts to follower when its pre_vote is rejected
    assert_eq!(nt.peers[&3].state, StateRole::Follower);

    nt.recover();

    // Candidate 3 now increases its term and tries to vote again.
    // With pre-vote, it does not disrupt the leader.
    nt.send(vec![new_message(3, 3, MessageType::MsgHup, 0)]);

    let wlog = new_raft_log(&[empty_entry(0, 0), empty_entry(1, 1)], 2, 1);
    let wlog2 = new_raft_log_with_storage(new_storage());
    let tests = vec![
        (1, StateRole::Leader, 1, &wlog),
        (2, StateRole::Follower, 1, &wlog),
        (3, StateRole::Follower, 1, &wlog2),
    ];
    for (i, &(id, state, term, raft_log)) in tests.iter().enumerate() {
        if nt.peers[&id].state != state {
            panic!(
                "#{}: state = {:?}, want {:?}",
                i, nt.peers[&id].state, state
            );
        }
        if nt.peers[&id].term != term {
            panic!("#{}: term = {}, want {}", i, nt.peers[&id].term, term);
        }
        let base = ltoa(raft_log);
        let l = ltoa(&nt.peers[&(1 + i as u64)].raft_log);
        if base != l {
            panic!("#{}: raft_log:\n {}, want:\n {}", i, l, base);
        }
    }
}

#[test]
fn test_candidate_concede() {
    let mut tt = Network::new(vec![None, None, None]);
    tt.isolate(1);

    tt.send(vec![new_message(1, 1, MessageType::MsgHup, 0)]);
    tt.send(vec![new_message(3, 3, MessageType::MsgHup, 0)]);

    // heal the partition
    tt.recover();
    // send heartbeat; reset wait
    tt.send(vec![new_message(3, 3, MessageType::MsgBeat, 0)]);

    // send a proposal to 3 to flush out a MsgAppend to 1
    let data = "force follower";
    let mut m = new_message(3, 3, MessageType::MsgPropose, 0);
    m.set_entries(RepeatedField::from_vec(vec![new_entry(0, 0, Some(data))]));
    tt.send(vec![m]);
    // send heartbeat; flush out commit
    tt.send(vec![new_message(3, 3, MessageType::MsgBeat, 0)]);

    assert_eq!(tt.peers[&1].state, StateRole::Follower);
    assert_eq!(tt.peers[&1].term, 1);

    let ents = vec![empty_entry(1, 1), new_entry(1, 2, Some(data))];
    let want_log = ltoa(&new_raft_log(&ents, 3, 2));
    for (id, p) in &tt.peers {
        let l = ltoa(&p.raft_log);
        if l != want_log {
            panic!("#{}: raft_log: {}, want: {}", id, l, want_log);
        }
    }
}

#[test]
fn test_single_node_candidate() {
    let mut tt = Network::new(vec![None]);
    tt.send(vec![new_message(1, 1, MessageType::MsgHup, 0)]);

    assert_eq!(tt.peers[&1].state, StateRole::Leader);
}

#[test]
fn test_sinle_node_pre_candidate() {
    let mut tt = Network::new_with_config(vec![None], true);
    tt.send(vec![new_message(1, 1, MessageType::MsgHup, 0)]);

    assert_eq!(tt.peers[&1].state, StateRole::Leader);
}

#[test]
fn test_old_messages() {
    let mut tt = Network::new(vec![None, None, None]);
    // make 0 leader @ term 3
    tt.send(vec![new_message(1, 1, MessageType::MsgHup, 0)]);
    tt.send(vec![new_message(2, 2, MessageType::MsgHup, 0)]);
    tt.send(vec![new_message(1, 1, MessageType::MsgHup, 0)]);
    // pretend we're an old leader trying to make progress; this entry is expected to be ignored.
    let mut m = new_message(2, 1, MessageType::MsgAppend, 0);
    m.set_term(2);
    m.set_entries(RepeatedField::from_vec(vec![empty_entry(2, 3)]));
    tt.send(vec![m]);
    // commit a new entry
    tt.send(vec![new_message(1, 1, MessageType::MsgPropose, 1)]);

    let ents = vec![
        empty_entry(1, 1),
        empty_entry(2, 2),
        empty_entry(3, 3),
        new_entry(3, 4, SOME_DATA),
    ];
    let ilog = new_raft_log(&ents, 5, 4);
    let base = ltoa(&ilog);
    for (id, p) in &tt.peers {
        let l = ltoa(&p.raft_log);
        if l != base {
            panic!("#{}: raft_log: {}, want: {}", id, l, base);
        }
    }
}

// test_old_messages_reply - optimization - reply with new term.

#[test]
fn test_proposal() {
    let mut tests = vec![
        (Network::new(vec![None, None, None]), true),
        (Network::new(vec![None, None, NOP_STEPPER]), true),
        (Network::new(vec![None, NOP_STEPPER, NOP_STEPPER]), false),
        (
            Network::new(vec![None, NOP_STEPPER, NOP_STEPPER, None]),
            false,
        ),
        (
            Network::new(vec![None, NOP_STEPPER, NOP_STEPPER, None, None]),
            true,
        ),
    ];

    for (j, (mut nw, success)) in tests.drain(..).enumerate() {
        let send = |nw: &mut Network, m| {
            let res = panic::catch_unwind(AssertUnwindSafe(|| nw.send(vec![m])));
            assert!(res.is_ok() || !success);
        };

        // promote 0 the leader
        send(&mut nw, new_message(1, 1, MessageType::MsgHup, 0));
        send(&mut nw, new_message(1, 1, MessageType::MsgPropose, 1));

        let want_log = if success {
            new_raft_log(&[empty_entry(1, 1), new_entry(1, 2, SOME_DATA)], 3, 2)
        } else {
            new_raft_log_with_storage(new_storage())
        };
        let base = ltoa(&want_log);
        for (id, p) in &nw.peers {
            if p.raft.is_some() {
                let l = ltoa(&p.raft_log);
                if l != base {
                    panic!("#{}: raft_log: {}, want {}", id, l, base);
                }
            }
        }
        if nw.peers[&1].term != 1 {
            panic!("#{}: term = {}, want: {}", j, nw.peers[&1].term, 1);
        }
    }
}

#[test]
fn test_proposal_by_proxy() {
    let mut tests = vec![
        Network::new(vec![None, None, None]),
        Network::new(vec![None, None, NOP_STEPPER]),
    ];
    for (j, tt) in tests.iter_mut().enumerate() {
        // promote 0 the leader
        tt.send(vec![new_message(1, 1, MessageType::MsgHup, 0)]);

        // propose via follower
        tt.send(vec![new_message(2, 2, MessageType::MsgPropose, 1)]);

        let want_log = new_raft_log(&[empty_entry(1, 1), new_entry(1, 2, SOME_DATA)], 3, 2);
        let base = ltoa(&want_log);
        for (id, p) in &tt.peers {
            if p.raft.is_none() {
                continue;
            }
            let l = ltoa(&p.raft_log);
            if l != base {
                panic!("#{}: raft_log: {}, want: {}", id, l, base);
            }
        }
        if tt.peers[&1].term != 1 {
            panic!("#{}: term = {}, want {}", j, tt.peers[&1].term, 1);
        }
    }
}

#[test]
fn test_commit() {
    let mut tests = vec![
        // single
        (vec![1u64], vec![empty_entry(1, 1)], 1u64, 1u64),
        (vec![1], vec![empty_entry(1, 1)], 2, 0),
        (vec![2], vec![empty_entry(1, 1), empty_entry(2, 2)], 2, 2),
        (vec![1], vec![empty_entry(2, 1)], 2, 1),
        // odd
        (
            vec![2, 1, 1],
            vec![empty_entry(1, 1), empty_entry(2, 2)],
            1,
            1,
        ),
        (
            vec![2, 1, 1],
            vec![empty_entry(1, 1), empty_entry(1, 2)],
            2,
            0,
        ),
        (
            vec![2, 1, 2],
            vec![empty_entry(1, 1), empty_entry(2, 2)],
            2,
            2,
        ),
        (
            vec![2, 1, 2],
            vec![empty_entry(1, 1), empty_entry(1, 2)],
            2,
            0,
        ),
        // even
        (
            vec![2, 1, 1, 1],
            vec![empty_entry(1, 1), empty_entry(2, 2)],
            1,
            1,
        ),
        (
            vec![2, 1, 1, 1],
            vec![empty_entry(1, 1), empty_entry(1, 2)],
            2,
            0,
        ),
        (
            vec![2, 1, 1, 2],
            vec![empty_entry(1, 1), empty_entry(2, 2)],
            1,
            1,
        ),
        (
            vec![2, 1, 1, 2],
            vec![empty_entry(1, 1), empty_entry(1, 2)],
            2,
            0,
        ),
        (
            vec![2, 1, 2, 2],
            vec![empty_entry(1, 1), empty_entry(2, 2)],
            2,
            2,
        ),
        (
            vec![2, 1, 2, 2],
            vec![empty_entry(1, 1), empty_entry(1, 2)],
            2,
            0,
        ),
    ];

    for (i, (matches, logs, sm_term, w)) in tests.drain(..).enumerate() {
        let store = MemStorage::new();
        store.wl().append(&logs).expect("");
        let mut hs = HardState::new();
        hs.set_term(sm_term);
        store.wl().set_hardstate(hs);

        let mut sm = new_test_raft(1, vec![1], 5, 1, store);
        for (j, &v) in matches.iter().enumerate() {
            let id = j as u64 + 1;
            if !sm.prs().voters().contains_key(&id) {
                sm.set_progress(id, v, v + 1, false);
            }
        }
        sm.maybe_commit();
        if sm.raft_log.committed != w {
            panic!("#{}: committed = {}, want {}", i, sm.raft_log.committed, w);
        }
    }
}

#[test]
fn test_pass_election_timeout() {
    let tests = vec![
        (5, 0f64, false),
        (10, 0.1, true),
        (13, 0.4, true),
        (15, 0.6, true),
        (18, 0.9, true),
        (20, 1.0, false),
    ];

    for (i, &(elapse, wprobability, round)) in tests.iter().enumerate() {
        let mut sm = new_test_raft(1, vec![1], 10, 1, new_storage());
        sm.election_elapsed = elapse;
        let mut c = 0;
        for _ in 0..10_000 {
            sm.reset_randomized_election_timeout();
            if sm.pass_election_timeout() {
                c += 1;
            }
        }
        let mut got = f64::from(c) / 10000.0;
        if round {
            got = (got * 10.0 + 0.5).floor() / 10.0;
        }
        if (got - wprobability).abs() > 0.000001 {
            panic!("#{}: probability = {}, want {}", i, got, wprobability);
        }
    }
}

// ensure that the Step function ignores the message from old term and does not pass it to the
// actual stepX function.
#[test]
fn test_step_ignore_old_term_msg() {
    let mut sm = new_test_raft(1, vec![1], 10, 1, new_storage());
    let panic_before_step_state =
        Box::new(|_: &Message| panic!("before step state function hook called unexpectedly"));
    sm.before_step_state = Some(panic_before_step_state);
    sm.term = 2;
    let mut m = new_message(0, 0, MessageType::MsgAppend, 0);
    m.set_term(1);
    sm.step(m).expect("");
}

// test_handle_msg_append ensures:
// 1. Reply false if log doesn’t contain an entry at prevLogIndex whose term matches prevLogTerm.
// 2. If an existing entry conflicts with a new one (same index but different terms),
//    delete the existing entry and all that follow it; append any new entries not already in the
//    log.
// 3. If leaderCommit > commitIndex, set commitIndex = min(leaderCommit, index of last new entry).
#[test]
fn test_handle_msg_append() {
    let nm = |term, log_term, index, commit, ents: Option<Vec<(u64, u64)>>| {
        let mut m = Message::new();
        m.set_msg_type(MessageType::MsgAppend);
        m.set_term(term);
        m.set_log_term(log_term);
        m.set_index(index);
        m.set_commit(commit);
        if let Some(ets) = ents {
            m.set_entries(RepeatedField::from_vec(
                ets.iter().map(|&(i, t)| empty_entry(t, i)).collect(),
            ));
        }
        m
    };
    let mut tests = vec![
        // Ensure 1
        (nm(2, 3, 2, 3, None), 2, 0, true), // previous log mismatch
        (nm(2, 3, 3, 3, None), 2, 0, true), // previous log non-exist
        // Ensure 2
        (nm(2, 1, 1, 1, None), 2, 1, false),
        (nm(2, 0, 0, 1, Some(vec![(1, 2)])), 1, 1, false),
        (nm(2, 2, 2, 3, Some(vec![(3, 2), (4, 2)])), 4, 3, false),
        (nm(2, 2, 2, 4, Some(vec![(3, 2)])), 3, 3, false),
        (nm(2, 1, 1, 4, Some(vec![(2, 2)])), 2, 2, false),
        // Ensure 3
        (nm(1, 1, 1, 3, None), 2, 1, false), // match entry 1, commit up to last new entry 1
        (nm(1, 1, 1, 3, Some(vec![(2, 2)])), 2, 2, false), // match entry 1, commit up to last new
        // entry 2
        (nm(2, 2, 2, 3, None), 2, 2, false), // match entry 2, commit up to last new entry 2
        (nm(2, 2, 2, 4, None), 2, 2, false), // commit up to log.last()
    ];

    for (j, (m, w_index, w_commit, w_reject)) in tests.drain(..).enumerate() {
        let store = new_storage();
        store
            .wl()
            .append(&[empty_entry(1, 1), empty_entry(2, 2)])
            .expect("");
        let mut sm = new_test_raft(1, vec![1], 10, 1, store);
        sm.become_follower(2, INVALID_ID);

        sm.handle_append_entries(&m);
        if sm.raft_log.last_index() != w_index {
            panic!(
                "#{}: last_index = {}, want {}",
                j,
                sm.raft_log.last_index(),
                w_index
            );
        }
        if sm.raft_log.committed != w_commit {
            panic!(
                "#{}: committed = {}, want {}",
                j, sm.raft_log.committed, w_commit
            );
        }
        let m = sm.read_messages();
        if m.len() != 1 {
            panic!("#{}: msg count = {}, want 1", j, m.len());
        }
        if m[0].get_reject() != w_reject {
            panic!("#{}: reject = {}, want {}", j, m[0].get_reject(), w_reject);
        }
    }
}

// test_handle_heartbeat ensures that the follower commits to the commit in the message.
#[test]
fn test_handle_heartbeat() {
    let commit = 2u64;
    let nw = |f, to, term, commit| {
        let mut m = new_message(f, to, MessageType::MsgHeartbeat, 0);
        m.set_term(term);
        m.set_commit(commit);
        m
    };
    let mut tests = vec![
        (nw(2, 1, 2, commit + 1), commit + 1),
        (nw(2, 1, 2, commit - 1), commit), // do not decrease commit
    ];
    for (i, (m, w_commit)) in tests.drain(..).enumerate() {
        let store = new_storage();
        store
            .wl()
            .append(&[empty_entry(1, 1), empty_entry(2, 2), empty_entry(3, 3)])
            .expect("");
        let mut sm = new_test_raft(1, vec![1, 2], 5, 1, store);
        sm.become_follower(2, 2);
        sm.raft_log.commit_to(commit);
        sm.handle_heartbeat(m);
        if sm.raft_log.committed != w_commit {
            panic!(
                "#{}: committed = {}, want = {}",
                i, sm.raft_log.committed, w_commit
            );
        }
        let m = sm.read_messages();
        if m.len() != 1 {
            panic!("#{}: msg count = {}, want 1", i, m.len());
        }
        if m[0].get_msg_type() != MessageType::MsgHeartbeatResponse {
            panic!(
                "#{}: type = {:?}, want MsgHeartbeatResponse",
                i,
                m[0].get_msg_type()
            );
        }
    }
}

// test_handle_heartbeat_resp ensures that we re-send log entries when we get a heartbeat response.
#[test]
fn test_handle_heartbeat_resp() {
    let store = new_storage();
    store
        .wl()
        .append(&[empty_entry(1, 1), empty_entry(2, 2), empty_entry(3, 3)])
        .expect("");
    let mut sm = new_test_raft(1, vec![1, 2], 5, 1, store);
    sm.become_candidate();
    sm.become_leader();
    let last_index = sm.raft_log.last_index();
    sm.raft_log.commit_to(last_index);

    // A heartbeat response from a node that is behind; re-send MsgApp
    sm.step(new_message(2, 0, MessageType::MsgHeartbeatResponse, 0))
        .expect("");
    let mut msgs = sm.read_messages();
    assert_eq!(msgs.len(), 1);
    assert_eq!(msgs[0].get_msg_type(), MessageType::MsgAppend);

    // A second heartbeat response generates another MsgApp re-send
    sm.step(new_message(2, 0, MessageType::MsgHeartbeatResponse, 0))
        .expect("");
    msgs = sm.read_messages();
    assert_eq!(msgs.len(), 1);
    assert_eq!(msgs[0].get_msg_type(), MessageType::MsgAppend);

    // Once we have an MsgAppResp, heartbeats no longer send MsgApp.
    let mut m = new_message(2, 0, MessageType::MsgAppendResponse, 0);
    m.set_index(msgs[0].get_index() + msgs[0].get_entries().len() as u64);
    sm.step(m).expect("");
    // Consume the message sent in response to MsgAppResp
    sm.read_messages();

    sm.step(new_message(2, 0, MessageType::MsgHeartbeatResponse, 0))
        .expect("");
    msgs = sm.read_messages();
    assert!(msgs.is_empty());
}

// test_raft_frees_read_only_mem ensures raft will free read request from
// ReadOnly read_index_queue and pending_read_index map.
// related issue: https://github.com/coreos/etcd/issues/7571
#[test]
fn test_raft_frees_read_only_mem() {
    let mut sm = new_test_raft(1, vec![1, 2], 5, 1, new_storage());
    sm.become_candidate();
    sm.become_leader();
    let last_index = sm.raft_log.last_index();
    sm.raft_log.commit_to(last_index);

    let ctx = "ctx";
    let vec_ctx = ctx.as_bytes().to_vec();

    // leader starts linearizable read request.
    // more info: raft dissertation 6.4, step 2.
    let m = new_message_with_entries(
        2,
        1,
        MessageType::MsgReadIndex,
        vec![new_entry(0, 0, Some(ctx))],
    );
    sm.step(m).expect("");
    let msgs = sm.read_messages();
    assert_eq!(msgs.len(), 1);
    assert_eq!(msgs[0].get_msg_type(), MessageType::MsgHeartbeat);
    assert_eq!(msgs[0].get_context(), &vec_ctx[..]);
    assert_eq!(sm.read_only.read_index_queue.len(), 1);
    assert_eq!(sm.read_only.pending_read_index.len(), 1);
    assert!(sm.read_only.pending_read_index.contains_key(&vec_ctx));

    // heartbeat responses from majority of followers (1 in this case)
    // acknowledge the authority of the leader.
    // more info: raft dissertation 6.4, step 3.
    let mut m = new_message(2, 1, MessageType::MsgHeartbeatResponse, 0);
    m.set_context(vec_ctx.clone());
    sm.step(m).expect("");
    assert_eq!(sm.read_only.read_index_queue.len(), 0);
    assert_eq!(sm.read_only.pending_read_index.len(), 0);
    assert!(!sm.read_only.pending_read_index.contains_key(&vec_ctx));
}

// test_msg_append_response_wait_reset verifies the waitReset behavior of a leader
// MsgAppResp.
#[test]
fn test_msg_append_response_wait_reset() {
    let mut sm = new_test_raft(1, vec![1, 2, 3], 5, 1, new_storage());
    sm.become_candidate();
    sm.become_leader();

    // The new leader has just emitted a new Term 4 entry; consume those messages
    // from the outgoing queue.
    sm.bcast_append();
    sm.read_messages();

    // Node 2 acks the first entry, making it committed.
    let mut m = new_message(2, 0, MessageType::MsgAppendResponse, 0);
    m.set_index(1);
    sm.step(m).expect("");
    assert_eq!(sm.raft_log.committed, 1);
    // Also consume the MsgApp messages that update Commit on the followers.
    sm.read_messages();

    // A new command is now proposed on node 1.
    m = new_message(1, 0, MessageType::MsgPropose, 0);
    m.set_entries(RepeatedField::from_vec(vec![empty_entry(0, 0)]));
    sm.step(m).expect("");

    // The command is broadcast to all nodes not in the wait state.
    // Node 2 left the wait state due to its MsgAppResp, but node 3 is still waiting.
    let mut msgs = sm.read_messages();
    assert_eq!(msgs.len(), 1);
    assert_eq!(msgs[0].get_msg_type(), MessageType::MsgAppend);
    assert_eq!(msgs[0].get_to(), 2);
    assert_eq!(msgs[0].get_entries().len(), 1);
    assert_eq!(msgs[0].get_entries()[0].get_index(), 2);

    // Now Node 3 acks the first entry. This releases the wait and entry 2 is sent.
    m = new_message(3, 0, MessageType::MsgAppendResponse, 0);
    m.set_index(1);
    sm.step(m).expect("");
    msgs = sm.read_messages();
    assert_eq!(msgs.len(), 1);
    assert_eq!(msgs[0].get_msg_type(), MessageType::MsgAppend);
    assert_eq!(msgs[0].get_to(), 3);
    assert_eq!(msgs[0].get_entries().len(), 1);
    assert_eq!(msgs[0].get_entries()[0].get_index(), 2);
}

#[test]
fn test_recv_msg_request_vote() {
    test_recv_msg_request_vote_for_type(MessageType::MsgRequestVote);
}

fn test_recv_msg_request_vote_for_type(msg_type: MessageType) {
    let mut tests = vec![
        (StateRole::Follower, 0, 0, INVALID_ID, true),
        (StateRole::Follower, 0, 1, INVALID_ID, true),
        (StateRole::Follower, 0, 2, INVALID_ID, true),
        (StateRole::Follower, 0, 3, INVALID_ID, false),
        (StateRole::Follower, 1, 0, INVALID_ID, true),
        (StateRole::Follower, 1, 1, INVALID_ID, true),
        (StateRole::Follower, 1, 2, INVALID_ID, true),
        (StateRole::Follower, 1, 3, INVALID_ID, false),
        (StateRole::Follower, 2, 0, INVALID_ID, true),
        (StateRole::Follower, 2, 1, INVALID_ID, true),
        (StateRole::Follower, 2, 2, INVALID_ID, false),
        (StateRole::Follower, 2, 3, INVALID_ID, false),
        (StateRole::Follower, 3, 0, INVALID_ID, true),
        (StateRole::Follower, 3, 1, INVALID_ID, true),
        (StateRole::Follower, 3, 2, INVALID_ID, false),
        (StateRole::Follower, 3, 3, INVALID_ID, false),
        (StateRole::Follower, 3, 2, 2, false),
        (StateRole::Follower, 3, 2, 1, true),
        (StateRole::Leader, 3, 3, 1, true),
        (StateRole::PreCandidate, 3, 3, 1, true),
        (StateRole::Candidate, 3, 3, 1, true),
    ];

    for (j, (state, index, log_term, vote_for, w_reject)) in tests.drain(..).enumerate() {
        let raft_log = new_raft_log(
            &[empty_entry(0, 0), empty_entry(2, 1), empty_entry(2, 2)],
            3,
            0,
        );
        let mut sm = new_test_raft(1, vec![1], 10, 1, new_storage());
        sm.state = state;
        sm.vote = vote_for;
        sm.raft_log = raft_log;

        let mut m = new_message(2, 0, msg_type, 0);
        m.set_index(index);
        m.set_log_term(log_term);
        // raft.Term is greater than or equal to raft.raftLog.lastTerm. In this
        // test we're only testing MsgVote responses when the campaigning node
        // has a different raft log compared to the recipient node.
        // Additionally we're verifying behaviour when the recipient node has
        // already given out its vote for its current term. We're not testing
        // what the recipient node does when receiving a message with a
        // different term number, so we simply initialize both term numbers to
        // be the same.
        let term = cmp::max(sm.raft_log.last_term(), log_term);
        m.set_term(term);
        sm.term = term;
        sm.step(m).expect("");

        let msgs = sm.read_messages();
        if msgs.len() != 1 {
            panic!("#{}: msgs count = {}, want 1", j, msgs.len());
        }
        if msgs[0].get_msg_type() != vote_resp_msg_type(msg_type) {
            panic!(
                "#{}: m.type = {:?}, want {:?}",
                j,
                msgs[0].get_msg_type(),
                vote_resp_msg_type(msg_type)
            );
        }
        if msgs[0].get_reject() != w_reject {
            panic!(
                "#{}: m.get_reject = {}, want {}",
                j,
                msgs[0].get_reject(),
                w_reject
            );
        }
    }
}

#[test]
fn test_state_transition() {
    let mut tests = vec![
        (
            StateRole::Follower,
            StateRole::Follower,
            true,
            1,
            INVALID_ID,
        ),
        (
            StateRole::Follower,
            StateRole::PreCandidate,
            true,
            0,
            INVALID_ID,
        ),
        (
            StateRole::Follower,
            StateRole::Candidate,
            true,
            1,
            INVALID_ID,
        ),
        (StateRole::Follower, StateRole::Leader, false, 0, INVALID_ID),
        (
            StateRole::PreCandidate,
            StateRole::Follower,
            true,
            0,
            INVALID_ID,
        ),
        (
            StateRole::PreCandidate,
            StateRole::PreCandidate,
            true,
            0,
            INVALID_ID,
        ),
        (
            StateRole::PreCandidate,
            StateRole::Candidate,
            true,
            1,
            INVALID_ID,
        ),
        (StateRole::PreCandidate, StateRole::Leader, true, 0, 1),
        (
            StateRole::Candidate,
            StateRole::Follower,
            true,
            0,
            INVALID_ID,
        ),
        (
            StateRole::Candidate,
            StateRole::PreCandidate,
            true,
            0,
            INVALID_ID,
        ),
        (
            StateRole::Candidate,
            StateRole::Candidate,
            true,
            1,
            INVALID_ID,
        ),
        (StateRole::Candidate, StateRole::Leader, true, 0, 1),
        (StateRole::Leader, StateRole::Follower, true, 1, INVALID_ID),
        (
            StateRole::Leader,
            StateRole::PreCandidate,
            false,
            0,
            INVALID_ID,
        ),
        (
            StateRole::Leader,
            StateRole::Candidate,
            false,
            1,
            INVALID_ID,
        ),
        (StateRole::Leader, StateRole::Leader, true, 0, 1),
    ];
    for (i, (from, to, wallow, wterm, wlead)) in tests.drain(..).enumerate() {
        let sm: &mut Raft<MemStorage> = &mut new_test_raft(1, vec![1], 10, 1, new_storage());
        sm.state = from;

        let res = panic::catch_unwind(AssertUnwindSafe(|| match to {
            StateRole::Follower => sm.become_follower(wterm, wlead),
            StateRole::PreCandidate => sm.become_pre_candidate(),
            StateRole::Candidate => sm.become_candidate(),
            StateRole::Leader => sm.become_leader(),
        }));
        if res.is_ok() ^ wallow {
            panic!("#{}: allow = {}, want {}", i, res.is_ok(), wallow);
        }
        if res.is_err() {
            continue;
        }

        if sm.term != wterm {
            panic!("#{}: term = {}, want {}", i, sm.term, wterm);
        }
        if sm.leader_id != wlead {
            panic!("#{}: lead = {}, want {}", i, sm.leader_id, wlead);
        }
    }
}

#[test]
fn test_all_server_stepdown() {
    let mut tests = vec![
        (StateRole::Follower, StateRole::Follower, 3, 0),
        (StateRole::PreCandidate, StateRole::Follower, 3, 0),
        (StateRole::Candidate, StateRole::Follower, 3, 0),
        (StateRole::Leader, StateRole::Follower, 3, 1),
    ];

    let tmsg_types = vec![MessageType::MsgRequestVote, MessageType::MsgAppend];
    let tterm = 3u64;

    for (i, (state, wstate, wterm, windex)) in tests.drain(..).enumerate() {
        let mut sm = new_test_raft(1, vec![1, 2, 3], 10, 1, new_storage());
        match state {
            StateRole::Follower => sm.become_follower(1, INVALID_ID),
            StateRole::PreCandidate => sm.become_pre_candidate(),
            StateRole::Candidate => sm.become_candidate(),
            StateRole::Leader => {
                sm.become_candidate();
                sm.become_leader();
            }
        }

        for (j, &msg_type) in tmsg_types.iter().enumerate() {
            let mut m = new_message(2, 0, msg_type, 0);
            m.set_term(tterm);
            m.set_log_term(tterm);
            sm.step(m).expect("");

            if sm.state != wstate {
                panic!("{}.{} state = {:?}, want {:?}", i, j, sm.state, wstate);
            }
            if sm.term != wterm {
                panic!("{}.{} term = {}, want {}", i, j, sm.term, wterm);
            }
            if sm.raft_log.last_index() != windex {
                panic!(
                    "{}.{} index = {}, want {}",
                    i,
                    j,
                    sm.raft_log.last_index(),
                    windex
                );
            }
            let entry_count = sm.raft_log.all_entries().len() as u64;
            if entry_count != windex {
                panic!("{}.{} ents count = {}, want {}", i, j, entry_count, windex);
            }
            let wlead = if msg_type == MessageType::MsgRequestVote {
                INVALID_ID
            } else {
                2
            };
            if sm.leader_id != wlead {
                panic!("{}, sm.lead = {}, want {}", i, sm.leader_id, INVALID_ID);
            }
        }
    }
}

#[test]
fn test_candidate_reset_term_msg_heartbeat() {
    test_candidate_reset_term(MessageType::MsgHeartbeat)
}

#[test]
fn test_candidate_reset_term_msg_append() {
    test_candidate_reset_term(MessageType::MsgAppend)
}

// test_candidate_reset_term tests when a candidate receives a
// MsgHeartbeat or MsgAppend from leader, "step" resets the term
// with leader's and reverts back to follower.
fn test_candidate_reset_term(message_type: MessageType) {
    let a = new_test_raft(1, vec![1, 2, 3], 10, 1, new_storage());
    let b = new_test_raft(2, vec![1, 2, 3], 10, 1, new_storage());
    let c = new_test_raft(3, vec![1, 2, 3], 10, 1, new_storage());

    let mut nt = Network::new(vec![Some(a), Some(b), Some(c)]);

    nt.send(vec![new_message(1, 1, MessageType::MsgHup, 0)]);

    assert_eq!(nt.peers[&1].state, StateRole::Leader);
    assert_eq!(nt.peers[&2].state, StateRole::Follower);
    assert_eq!(nt.peers[&3].state, StateRole::Follower);

    // isolate 3 and increase term in rest
    nt.isolate(3);
    nt.send(vec![new_message(2, 2, MessageType::MsgHup, 0)]);
    nt.send(vec![new_message(1, 1, MessageType::MsgHup, 0)]);

    assert_eq!(nt.peers[&1].state, StateRole::Leader);
    assert_eq!(nt.peers[&2].state, StateRole::Follower);
    assert_eq!(nt.peers[&3].state, StateRole::Follower);

    // trigger campaign in isolated c
    nt.peers
        .get_mut(&3)
        .unwrap()
        .reset_randomized_election_timeout();
    let timeout = nt.peers[&3].get_randomized_election_timeout();
    for _ in 0..timeout {
        nt.peers.get_mut(&3).unwrap().tick();
    }

    assert_eq!(nt.peers[&3].state, StateRole::Candidate);

    nt.recover();

    // leader sends to isolated candidate
    // and expects candidate to revert to follower
    let mut msg = new_message(1, 3, message_type, 0);
    msg.set_term(nt.peers[&1].term);
    nt.send(vec![msg]);

    assert_eq!(nt.peers[&3].state, StateRole::Follower);

    // follower c term is reset with leader's
    assert_eq!(
        nt.peers[&3].term, nt.peers[&1].term,
        "follower term expected same term as leader's {}, got {}",
        nt.peers[&1].term, nt.peers[&3].term,
    )
}

#[test]
fn test_leader_stepdown_when_quorum_active() {
    let mut sm = new_test_raft(1, vec![1, 2, 3], 5, 1, new_storage());
    sm.check_quorum = true;
    sm.become_candidate();
    sm.become_leader();

    for _ in 0..(sm.get_election_timeout() + 1) {
        let mut m = new_message(2, 0, MessageType::MsgHeartbeatResponse, 0);
        m.set_term(sm.term);
        sm.step(m).expect("");
        sm.tick();
    }

    assert_eq!(sm.state, StateRole::Leader);
}

#[test]
fn test_leader_stepdown_when_quorum_lost() {
    let mut sm = new_test_raft(1, vec![1, 2, 3], 5, 1, new_storage());

    sm.check_quorum = true;

    sm.become_candidate();
    sm.become_leader();

    for _ in 0..(sm.get_election_timeout() + 1) {
        sm.tick();
    }

    assert_eq!(sm.state, StateRole::Follower);
}

#[test]
fn test_leader_superseding_with_check_quorum() {
    let mut a = new_test_raft(1, vec![1, 2, 3], 10, 1, new_storage());
    let mut b = new_test_raft(2, vec![1, 2, 3], 10, 1, new_storage());
    let mut c = new_test_raft(3, vec![1, 2, 3], 10, 1, new_storage());

    a.check_quorum = true;
    b.check_quorum = true;
    c.check_quorum = true;

    let mut nt = Network::new(vec![Some(a), Some(b), Some(c)]);

    let b_election_timeout = nt.peers[&2].get_election_timeout();

    // prevent campaigning from b
    nt.peers
        .get_mut(&2)
        .unwrap()
        .set_randomized_election_timeout(b_election_timeout + 1);
    for _ in 0..b_election_timeout {
        nt.peers.get_mut(&2).unwrap().tick();
    }
    nt.send(vec![new_message(1, 1, MessageType::MsgHup, 0)]);

    assert_eq!(nt.peers[&1].state, StateRole::Leader);
    assert_eq!(nt.peers[&3].state, StateRole::Follower);

    nt.send(vec![new_message(3, 3, MessageType::MsgHup, 0)]);

    // Peer b rejected c's vote since its electionElapsed had not reached to electionTimeout
    assert_eq!(nt.peers[&3].state, StateRole::Candidate);

    // Letting b's electionElapsed reach to electionTimeout
    for _ in 0..b_election_timeout {
        nt.peers.get_mut(&2).unwrap().tick();
    }
    nt.send(vec![new_message(3, 3, MessageType::MsgHup, 0)]);
    assert_eq!(nt.peers[&3].state, StateRole::Leader);
}

#[test]
fn test_leader_election_with_check_quorum() {
    let mut a = new_test_raft(1, vec![1, 2, 3], 10, 1, new_storage());
    let mut b = new_test_raft(2, vec![1, 2, 3], 10, 1, new_storage());
    let mut c = new_test_raft(3, vec![1, 2, 3], 10, 1, new_storage());

    a.check_quorum = true;
    b.check_quorum = true;
    c.check_quorum = true;

    let mut nt = Network::new(vec![Some(a), Some(b), Some(c)]);

    // we can not let system choosing the value of randomizedElectionTimeout
    // otherwise it will introduce some uncertainty into this test case
    // we need to ensure randomizedElectionTimeout > electionTimeout here
    let a_election_timeout = nt.peers[&1].get_election_timeout();
    let b_election_timeout = nt.peers[&2].get_election_timeout();
    nt.peers
        .get_mut(&1)
        .unwrap()
        .set_randomized_election_timeout(a_election_timeout + 1);
    nt.peers
        .get_mut(&2)
        .unwrap()
        .set_randomized_election_timeout(b_election_timeout + 2);

    // Immediately after creation, votes are cast regardless of the election timeout

    nt.send(vec![new_message(1, 1, MessageType::MsgHup, 0)]);

    assert_eq!(nt.peers[&1].state, StateRole::Leader);
    assert_eq!(nt.peers[&3].state, StateRole::Follower);

    // need to reset randomizedElectionTimeout larger than electionTimeout again,
    // because the value might be reset to electionTimeout since the last state changes
    let a_election_timeout = nt.peers[&1].get_election_timeout();
    let b_election_timeout = nt.peers[&2].get_election_timeout();
    nt.peers
        .get_mut(&1)
        .unwrap()
        .set_randomized_election_timeout(a_election_timeout + 1);
    nt.peers
        .get_mut(&2)
        .unwrap()
        .set_randomized_election_timeout(b_election_timeout + 2);

    for _ in 0..a_election_timeout {
        nt.peers.get_mut(&1).unwrap().tick();
    }
    for _ in 0..b_election_timeout {
        nt.peers.get_mut(&2).unwrap().tick();
    }
    nt.send(vec![new_message(3, 3, MessageType::MsgHup, 0)]);

    assert_eq!(nt.peers[&1].state, StateRole::Follower);
    assert_eq!(nt.peers[&3].state, StateRole::Leader);
}

// test_free_stuck_candidate_with_check_quorum ensures that a candidate with a higher term
// can disrupt the leader even if the leader still "officially" holds the lease, The
// leader is expected to step down and adopt the candidate's term
#[test]
fn test_free_stuck_candidate_with_check_quorum() {
    let mut a = new_test_raft(1, vec![1, 2, 3], 10, 1, new_storage());
    let mut b = new_test_raft(2, vec![1, 2, 3], 10, 1, new_storage());
    let mut c = new_test_raft(3, vec![1, 2, 3], 10, 1, new_storage());

    a.check_quorum = true;
    b.check_quorum = true;
    c.check_quorum = true;

    let mut nt = Network::new(vec![Some(a), Some(b), Some(c)]);

    // we can not let system choosing the value of randomizedElectionTimeout
    // otherwise it will introduce some uncertainty into this test case
    // we need to ensure randomizedElectionTimeout > electionTimeout here
    let b_election_timeout = nt.peers[&2].get_election_timeout();
    nt.peers
        .get_mut(&2)
        .unwrap()
        .set_randomized_election_timeout(b_election_timeout + 1);

    for _ in 0..b_election_timeout {
        nt.peers.get_mut(&2).unwrap().tick();
    }
    nt.send(vec![new_message(1, 1, MessageType::MsgHup, 0)]);
    nt.isolate(1);
    nt.send(vec![new_message(3, 3, MessageType::MsgHup, 0)]);

    assert_eq!(nt.peers[&2].state, StateRole::Follower);
    assert_eq!(nt.peers[&3].state, StateRole::Candidate);
    assert_eq!(nt.peers[&3].term, &nt.peers[&2].term + 1);

    // Vote again for safety
    nt.send(vec![new_message(3, 3, MessageType::MsgHup, 0)]);

    assert_eq!(nt.peers[&2].state, StateRole::Follower);
    assert_eq!(nt.peers[&3].state, StateRole::Candidate);
    assert_eq!(nt.peers[&3].term, &nt.peers[&2].term + 2);

    nt.recover();
    let mut msg = new_message(1, 3, MessageType::MsgHeartbeat, 0);
    msg.set_term(nt.peers[&1].term);
    nt.send(vec![msg]);

    // Disrupt the leader so that the stuck peer is freed
    assert_eq!(nt.peers[&1].state, StateRole::Follower);
    assert_eq!(nt.peers[&3].term, nt.peers[&1].term);

    // Vote again, should become leader this time
    nt.send(vec![new_message(3, 3, MessageType::MsgHup, 0)]);
    assert_eq!(nt.peers[&3].state, StateRole::Leader);
}

#[test]
fn test_non_promotable_voter_which_check_quorum() {
    let mut a = new_test_raft(1, vec![1, 2], 10, 1, new_storage());
    let mut b = new_test_raft(2, vec![1], 10, 1, new_storage());

    a.check_quorum = true;
    b.check_quorum = true;

    let mut nt = Network::new(vec![Some(a), Some(b)]);

    // we can not let system choosing the value of randomizedElectionTimeout
    // otherwise it will introduce some uncertainty into this test case
    // we need to ensure randomizedElectionTimeout > electionTimeout here
    let b_election_timeout = nt.peers[&2].get_election_timeout();
    nt.peers
        .get_mut(&2)
        .unwrap()
        .set_randomized_election_timeout(b_election_timeout + 1);

    // Need to remove 2 again to make it a non-promotable node since newNetwork
    // overwritten some internal states
    nt.peers.get_mut(&2).unwrap().mut_prs().remove(2).unwrap();

    assert_eq!(nt.peers[&2].promotable(), false);

    for _ in 0..b_election_timeout {
        nt.peers.get_mut(&2).unwrap().tick();
    }
    nt.send(vec![new_message(1, 1, MessageType::MsgHup, 0)]);

    assert_eq!(nt.peers[&1].state, StateRole::Leader);
    assert_eq!(nt.peers[&2].state, StateRole::Follower);
    assert_eq!(nt.peers[&2].leader_id, 1);
}

/// `test_disruptive_follower` tests isolated follower,
/// with slow network incoming from leader, election times out
/// to become a candidate with an increased term. Then, the
/// candiate's response to late leader heartbeat forces the leader
/// to step down.
#[test]
fn test_disruptive_follower() {
    let mut n1 = new_test_raft(1, vec![1, 2, 3], 10, 1, new_storage());
    let mut n2 = new_test_raft(2, vec![1, 2, 3], 10, 1, new_storage());
    let mut n3 = new_test_raft(3, vec![1, 2, 3], 10, 1, new_storage());

    n1.check_quorum = true;
    n2.check_quorum = true;
    n3.check_quorum = true;

    n1.become_follower(1, INVALID_ID);
    n2.become_follower(1, INVALID_ID);
    n3.become_follower(1, INVALID_ID);

    let mut nt = Network::new(vec![Some(n1), Some(n2), Some(n3)]);
    nt.send(vec![new_message(1, 1, MessageType::MsgHup, 0)]);

    // check state
    assert_eq!(nt.peers[&1].state, StateRole::Leader);
    assert_eq!(nt.peers[&2].state, StateRole::Follower);
    assert_eq!(nt.peers[&3].state, StateRole::Follower);

    // etcd server "advanceTicksForElection" on restart;
    // this is to expedite campaign trigger when given larger
    // election timeouts (e.g. multi-datacenter deploy)
    // Or leader messages are being delayed while ticks elapse
    let timeout = nt.peers[&3].get_election_timeout();
    nt.peers
        .get_mut(&3)
        .unwrap()
        .set_randomized_election_timeout(timeout + 2);
    let timeout = nt.peers[&3].get_randomized_election_timeout();
    for _ in 0..timeout - 1 {
        nt.peers.get_mut(&3).unwrap().tick();
    }

    // ideally, before last election tick elapses,
    // the follower n3 receives "pb.MsgApp" or "pb.MsgHeartbeat"
    // from leader n1, and then resets its "electionElapsed"
    // however, last tick may elapse before receiving any
    // messages from leader, thus triggering campaign
    nt.peers.get_mut(&3).unwrap().tick();

    // n1 is still leader yet
    // while its heartbeat to candidate n3 is being delayed
    // check state
    assert_eq!(nt.peers[&1].state, StateRole::Leader);
    assert_eq!(nt.peers[&2].state, StateRole::Follower);
    assert_eq!(nt.peers[&3].state, StateRole::Candidate);

    // check term
    // n1.Term == 2
    // n2.Term == 2
    // n3.Term == 3
    assert_eq!(nt.peers[&1].term, 2);
    assert_eq!(nt.peers[&2].term, 2);
    assert_eq!(nt.peers[&3].term, 3);

    // while outgoing vote requests are still queued in n3,
    // leader heartbeat finally arrives at candidate n3
    // however, due to delayed network from leader, leader
    // heartbeat was sent with lower term than candidate's
    let mut msg = new_message(1, 3, MessageType::MsgHeartbeat, 0);
    msg.set_term(nt.peers[&1].term);
    nt.send(vec![msg]);

    // then candidate n3 responds with "pb.MsgAppResp" of higher term
    // and leader steps down from a message with higher term
    // this is to disrupt the current leader, so that candidate
    // with higher term can be freed with following election

    // check state
    assert_eq!(nt.peers[&1].state, StateRole::Follower);
    assert_eq!(nt.peers[&2].state, StateRole::Follower);
    assert_eq!(nt.peers[&3].state, StateRole::Candidate);

    // check term
    // n1.Term == 3
    // n2.Term == 2
    // n3.Term == 3
    assert_eq!(nt.peers[&1].term, 3);
    assert_eq!(nt.peers[&2].term, 2);
    assert_eq!(nt.peers[&3].term, 3);
}

/// `test_disruptive_follower_pre_vote` tests isolated follower,
/// with slow network incoming from leader, election times out
/// to become a pre-candidate with less log than current leader.
/// Then pre-vote phase prevents this isolated node from forcing
/// current leader to step down, thus less disruptions.
#[test]
fn test_disruptive_follower_pre_vote() {
    let mut n1 = new_test_raft_with_prevote(1, vec![1, 2, 3], 10, 1, new_storage(), true);
    let mut n2 = new_test_raft_with_prevote(2, vec![1, 2, 3], 10, 1, new_storage(), true);
    let mut n3 = new_test_raft_with_prevote(3, vec![1, 2, 3], 10, 1, new_storage(), true);

    n1.check_quorum = true;
    n2.check_quorum = true;
    n3.check_quorum = true;

    n1.become_follower(1, INVALID_ID);
    n2.become_follower(1, INVALID_ID);
    n3.become_follower(1, INVALID_ID);

    let mut nt = Network::new(vec![Some(n1), Some(n2), Some(n3)]);
    nt.send(vec![new_message(1, 1, MessageType::MsgHup, 0)]);

    // check state
    assert_eq!(nt.peers[&1].state, StateRole::Leader);
    assert_eq!(nt.peers[&2].state, StateRole::Follower);
    assert_eq!(nt.peers[&3].state, StateRole::Follower);

    nt.isolate(3);
    nt.send(vec![new_message(1, 1, MessageType::MsgPropose, 1)]);
    nt.send(vec![new_message(1, 1, MessageType::MsgPropose, 1)]);
    nt.send(vec![new_message(1, 1, MessageType::MsgPropose, 1)]);

    nt.recover();
    nt.send(vec![new_message(3, 3, MessageType::MsgHup, 0)]);

    // check state
    assert_eq!(nt.peers[&1].state, StateRole::Leader);
    assert_eq!(nt.peers[&2].state, StateRole::Follower);
    assert_eq!(nt.peers[&3].state, StateRole::PreCandidate);

    // check term
    // n1.Term == 2
    // n2.Term == 2
    // n3.Term == 2
    assert_eq!(nt.peers[&1].term, 2);
    assert_eq!(nt.peers[&2].term, 2);
    assert_eq!(nt.peers[&3].term, 2);

    // delayed leader heartbeat does not force current leader to step down
    let mut msg = new_message(1, 3, MessageType::MsgHeartbeat, 0);
    msg.set_term(nt.peers[&1].term);
    nt.send(vec![msg]);
    assert_eq!(nt.peers[&1].state, StateRole::Leader);
}

#[test]
fn test_read_only_option_safe() {
    let a = new_test_raft(1, vec![1, 2, 3], 10, 1, new_storage());
    let b = new_test_raft(2, vec![1, 2, 3], 10, 1, new_storage());
    let c = new_test_raft(3, vec![1, 2, 3], 10, 1, new_storage());

    let mut nt = Network::new(vec![Some(a), Some(b), Some(c)]);

    // we can not let system choose the value of randomizedElectionTimeout
    // otherwise it will introduce some uncertainty into this test case
    // we need to ensure randomizedElectionTimeout > electionTimeout here
    let b_election_timeout = nt.peers[&2].get_election_timeout();
    nt.peers
        .get_mut(&2)
        .unwrap()
        .set_randomized_election_timeout(b_election_timeout + 1);

    for _ in 0..b_election_timeout {
        nt.peers.get_mut(&2).unwrap().tick();
    }
    nt.send(vec![new_message(1, 1, MessageType::MsgHup, 0)]);

    assert_eq!(nt.peers[&1].state, StateRole::Leader);

    let mut tests = vec![
        (1, 10, 11, "ctx1"),
        (2, 10, 21, "ctx2"),
        (3, 10, 31, "ctx3"),
        (1, 10, 41, "ctx4"),
        (2, 10, 51, "ctx5"),
        (3, 10, 61, "ctx6"),
    ];

    for (i, (id, proposals, wri, wctx)) in tests.drain(..).enumerate() {
        for _ in 0..proposals {
            nt.send(vec![new_message(1, 1, MessageType::MsgPropose, 1)]);
        }

        let e = new_entry(0, 0, Some(wctx));
        nt.send(vec![
            new_message_with_entries(id, id, MessageType::MsgReadIndex, vec![e]),
        ]);

        let read_states: Vec<ReadState> = nt.peers
            .get_mut(&id)
            .unwrap()
            .read_states
            .drain(..)
            .collect();
        if read_states.is_empty() {
            panic!("#{}: read_states is empty, want non-empty", i);
        }
        let rs = &read_states[0];
        if rs.index != wri {
            panic!("#{}: read_index = {}, want {}", i, rs.index, wri)
        }
        let vec_wctx = wctx.as_bytes().to_vec();
        if rs.request_ctx != vec_wctx {
            panic!(
                "#{}: request_ctx = {:?}, want {:?}",
                i, rs.request_ctx, vec_wctx
            )
        }
    }
}

#[test]
fn test_read_only_option_lease() {
    let mut a = new_test_raft(1, vec![1, 2, 3], 10, 1, new_storage());
    let mut b = new_test_raft(2, vec![1, 2, 3], 10, 1, new_storage());
    let mut c = new_test_raft(3, vec![1, 2, 3], 10, 1, new_storage());
    a.read_only.option = ReadOnlyOption::LeaseBased;
    b.read_only.option = ReadOnlyOption::LeaseBased;
    c.read_only.option = ReadOnlyOption::LeaseBased;
    a.check_quorum = true;
    b.check_quorum = true;
    c.check_quorum = true;

    let mut nt = Network::new(vec![Some(a), Some(b), Some(c)]);

    // we can not let system choose the value of randomizedElectionTimeout
    // otherwise it will introduce some uncertainty into this test case
    // we need to ensure randomizedElectionTimeout > electionTimeout here
    let b_election_timeout = nt.peers[&2].get_election_timeout();
    nt.peers
        .get_mut(&2)
        .unwrap()
        .set_randomized_election_timeout(b_election_timeout + 1);

    for _ in 0..b_election_timeout {
        nt.peers.get_mut(&2).unwrap().tick();
    }
    nt.send(vec![new_message(1, 1, MessageType::MsgHup, 0)]);

    assert_eq!(nt.peers[&1].state, StateRole::Leader);

    let mut tests = vec![
        (1, 10, 11, "ctx1"),
        (2, 10, 21, "ctx2"),
        (3, 10, 31, "ctx3"),
        (1, 10, 41, "ctx4"),
        (2, 10, 51, "ctx5"),
        (3, 10, 61, "ctx6"),
    ];

    for (i, (id, proposals, wri, wctx)) in tests.drain(..).enumerate() {
        for _ in 0..proposals {
            nt.send(vec![new_message(1, 1, MessageType::MsgPropose, 1)]);
        }

        let e = new_entry(0, 0, Some(wctx));
        nt.send(vec![
            new_message_with_entries(id, id, MessageType::MsgReadIndex, vec![e]),
        ]);

        let read_states: Vec<ReadState> = nt.peers
            .get_mut(&id)
            .unwrap()
            .read_states
            .drain(..)
            .collect();
        if read_states.is_empty() {
            panic!("#{}: read_states is empty, want non-empty", i);
        }
        let rs = &read_states[0];
        if rs.index != wri {
            panic!("#{}: read_index = {}, want {}", i, rs.index, wri);
        }
        let vec_wctx = wctx.as_bytes().to_vec();
        if rs.request_ctx != vec_wctx {
            panic!(
                "#{}: request_ctx = {:?}, want {:?}",
                i, rs.request_ctx, vec_wctx
            );
        }
    }
}

#[test]
fn test_read_only_option_lease_without_check_quorum() {
    let mut a = new_test_raft(1, vec![1, 2, 3], 10, 1, new_storage());
    let mut b = new_test_raft(2, vec![1, 2, 3], 10, 1, new_storage());
    let mut c = new_test_raft(3, vec![1, 2, 3], 10, 1, new_storage());
    a.read_only.option = ReadOnlyOption::LeaseBased;
    b.read_only.option = ReadOnlyOption::LeaseBased;
    c.read_only.option = ReadOnlyOption::LeaseBased;

    let mut nt = Network::new(vec![Some(a), Some(b), Some(c)]);
    nt.send(vec![new_message(1, 1, MessageType::MsgHup, 0)]);

    let ctx = "ctx1";
    let e = new_entry(0, 0, Some(ctx));
    nt.send(vec![
        new_message_with_entries(2, 2, MessageType::MsgReadIndex, vec![e]),
    ]);

    let read_states = &nt.peers[&2].read_states;
    assert!(!read_states.is_empty());
    let rs = &read_states[0];
    assert_eq!(rs.index, INVALID_ID);
    let vec_ctx = ctx.as_bytes().to_vec();
    assert_eq!(rs.request_ctx, vec_ctx);
}

// `test_read_only_for_new_leader` ensures that a leader only accepts MsgReadIndex message
// when it commits at least one log entry at it term.
#[test]
fn test_read_only_for_new_leader() {
    let heartbeat_ticks = 1;
    let node_configs = vec![(1, 1, 1, 0), (2, 2, 2, 2), (3, 2, 2, 2)];
    let mut peers = vec![];
    for (id, committed, applied, compact_index) in node_configs {
        let mut cfg = new_test_config(id, vec![1, 2, 3], 10, heartbeat_ticks);
        cfg.applied = applied;
        let storage = new_storage();
        let entries = vec![empty_entry(1, 1), empty_entry(1, 2)];
        storage.wl().append(&entries).unwrap();
        let mut hs = HardState::new();
        hs.set_term(1);
        hs.set_commit(committed);
        storage.wl().set_hardstate(hs);
        if compact_index != 0 {
            storage.wl().compact(compact_index).unwrap();
        }
        let i = Interface::new(Raft::new(&cfg, storage));
        peers.push(Some(i));
    }
    let mut nt = Network::new(peers);

    // Drop MsgAppend to forbid peer 1 to commit any log entry at its term
    // after it becomes leader.
    nt.ignore(MessageType::MsgAppend);
    // Force peer 1 to become leader
    nt.send(vec![new_message(1, 1, MessageType::MsgHup, 0)]);
    assert_eq!(nt.peers[&1].state, StateRole::Leader);

    // Ensure peer 1 drops read only request.
    let windex = 4;
    let wctx = "ctx";
    nt.send(vec![
        new_message_with_entries(
            1,
            1,
            MessageType::MsgReadIndex,
            vec![new_entry(0, 0, Some(wctx))],
        ),
    ]);
    assert_eq!(nt.peers[&1].read_states.len(), 0);

    nt.recover();

    // Force peer 1 to commit a log entry at its term.
    for _ in 0..heartbeat_ticks {
        nt.peers.get_mut(&1).unwrap().tick();
    }
    nt.send(vec![new_message(1, 1, MessageType::MsgPropose, 1)]);
    assert_eq!(nt.peers[&1].raft_log.committed, 4);
    assert_eq!(
        nt.peers[&1]
            .raft_log
            .term(nt.peers[&1].raft_log.committed)
            .unwrap_or(0),
        nt.peers[&1].term
    );

    // Ensure peer 1 accepts read only request after it commits a entry at its term.
    nt.send(vec![
        new_message_with_entries(
            1,
            1,
            MessageType::MsgReadIndex,
            vec![new_entry(0, 0, Some(wctx))],
        ),
    ]);
    let read_states: Vec<ReadState> = nt.peers
        .get_mut(&1)
        .unwrap()
        .read_states
        .drain(..)
        .collect();
    assert_eq!(read_states.len(), 1);
    let rs = &read_states[0];
    assert_eq!(rs.index, windex);
    assert_eq!(rs.request_ctx, wctx.as_bytes().to_vec());
}

#[test]
fn test_leader_append_response() {
    // initial progress: match = 0; next = 3
    let mut tests = vec![
        (3, true, 0, 3, 0, 0, 0), // stale resp; no replies
        (2, true, 0, 2, 1, 1, 0), // denied resp; leader does not commit; descrease next and send
        // probing msg
        (2, false, 2, 4, 2, 2, 2), // accept resp; leader commits; broadcast with commit index
        (0, false, 0, 3, 0, 0, 0),
    ];

    for (i, (index, reject, wmatch, wnext, wmsg_num, windex, wcommitted)) in
        tests.drain(..).enumerate()
    {
        // sm term is 1 after it becomes the leader.
        // thus the last log term must be 1 to be committed.
        let mut sm = new_test_raft(1, vec![1, 2, 3], 10, 1, new_storage());
        sm.raft_log = new_raft_log(&[empty_entry(0, 1), empty_entry(1, 2)], 3, 0);
        sm.become_candidate();
        sm.become_leader();
        sm.read_messages();
        let mut m = new_message(2, 0, MessageType::MsgAppendResponse, 0);
        m.set_index(index);
        m.set_term(sm.term);
        m.set_reject(reject);
        m.set_reject_hint(index);
        sm.step(m).expect("");

        if sm.prs().voters()[&2].matched != wmatch {
            panic!(
                "#{}: match = {}, want {}",
                i,
                sm.prs().voters()[&2].matched,
                wmatch
            );
        }
        if sm.prs().voters()[&2].next_idx != wnext {
            panic!(
                "#{}: next = {}, want {}",
                i,
                sm.prs().voters()[&2].next_idx,
                wnext
            );
        }

        let mut msgs = sm.read_messages();
        if msgs.len() != wmsg_num {
            panic!("#{} msg_num = {}, want {}", i, msgs.len(), wmsg_num);
        }
        for (j, msg) in msgs.drain(..).enumerate() {
            if msg.get_index() != windex {
                panic!("#{}.{} index = {}, want {}", i, j, msg.get_index(), windex);
            }
            if msg.get_commit() != wcommitted {
                panic!(
                    "#{}.{} commit = {}, want {}",
                    i,
                    j,
                    msg.get_commit(),
                    wcommitted
                );
            }
        }
    }
}

// When the leader receives a heartbeat tick, it should
// send a MsgApp with m.Index = 0, m.LogTerm=0 and empty entries.
#[test]
fn test_bcast_beat() {
    let offset = 1000u64;
    // make a state machine with log.offset = 1000
    let s = new_snapshot(offset, 1, vec![1, 2, 3]);
    let store = new_storage();
    store.wl().apply_snapshot(s).expect("");
    let mut sm = new_test_raft(1, vec![], 10, 1, store);
    sm.term = 1;

    sm.become_candidate();
    sm.become_leader();
    for i in 0..10 {
        sm.append_entry(&mut [empty_entry(0, i as u64 + 1)]);
    }
    // slow follower
    let mut_pr = |sm: &mut Interface, n, matched, next_idx| {
        let m = sm.mut_prs().get_mut(n).unwrap();
        m.matched = matched;
        m.next_idx = next_idx;
    };
    // slow follower
    mut_pr(&mut sm, 2, 5, 6);
    // normal follower
    let last_index = sm.raft_log.last_index();
    mut_pr(&mut sm, 3, last_index, last_index + 1);

    sm.step(new_message(0, 0, MessageType::MsgBeat, 0))
        .expect("");
    let mut msgs = sm.read_messages();
    assert_eq!(msgs.len(), 2);
    let mut want_commit_map = HashMap::new();
    want_commit_map.insert(
        2,
        cmp::min(sm.raft_log.committed, sm.prs().voters()[&2].matched),
    );
    want_commit_map.insert(
        3,
        cmp::min(sm.raft_log.committed, sm.prs().voters()[&3].matched),
    );
    for (i, m) in msgs.drain(..).enumerate() {
        if m.get_msg_type() != MessageType::MsgHeartbeat {
            panic!(
                "#{}: type = {:?}, want = {:?}",
                i,
                m.get_msg_type(),
                MessageType::MsgHeartbeat
            );
        }
        if m.get_index() != 0 {
            panic!("#{}: prev_index = {}, want {}", i, m.get_index(), 0);
        }
        if m.get_log_term() != 0 {
            panic!("#{}: prev_term = {}, want {}", i, m.get_log_term(), 0);
        }
        if want_commit_map[&m.get_to()] == 0 {
            panic!("#{}: unexpected to {}", i, m.get_to())
        } else {
            if m.get_commit() != want_commit_map[&m.get_to()] {
                panic!(
                    "#{}: commit = {}, want {}",
                    i,
                    m.get_commit(),
                    want_commit_map[&m.get_to()]
                );
            }
            want_commit_map.remove(&m.get_to());
        }
        if !m.get_entries().is_empty() {
            panic!("#{}: entries count = {}, want 0", i, m.get_entries().len());
        }
    }
}

// tests the output of the statemachine when receiving MsgBeat
#[test]
fn test_recv_msg_beat() {
    let mut tests = vec![
        (StateRole::Leader, 2),
        // candidate and follower should ignore MsgBeat
        (StateRole::Candidate, 0),
        (StateRole::Follower, 0),
    ];

    for (i, (state, w_msg)) in tests.drain(..).enumerate() {
        let mut sm = new_test_raft(1, vec![1, 2, 3], 10, 1, new_storage());
        sm.raft_log = new_raft_log(&[empty_entry(0, 1), empty_entry(1, 2)], 0, 0);
        sm.term = 1;
        sm.state = state;
        sm.step(new_message(1, 1, MessageType::MsgBeat, 0))
            .expect("");

        let msgs = sm.read_messages();
        if msgs.len() != w_msg {
            panic!("#{}: msg count = {}, want {}", i, msgs.len(), w_msg);
        }
        for m in msgs {
            if m.get_msg_type() != MessageType::MsgHeartbeat {
                panic!(
                    "#{}: msg.type = {:?}, want {:?}",
                    i,
                    m.get_msg_type(),
                    MessageType::MsgHeartbeat
                );
            }
        }
    }
}

#[test]
fn test_leader_increase_next() {
    let previous_ents = vec![empty_entry(1, 1), empty_entry(1, 2), empty_entry(1, 3)];
    let mut tests = vec![
        // state replicate; optimistically increase next
        // previous entries + noop entry + propose + 1
        (
            ProgressState::Replicate,
            2,
            previous_ents.len() as u64 + 1 + 1 + 1,
        ),
        // state probe, not optimistically increase next
        (ProgressState::Probe, 2, 2),
    ];
    for (i, (state, next_idx, wnext)) in tests.drain(..).enumerate() {
        let mut sm = new_test_raft(1, vec![1, 2], 10, 1, new_storage());
        sm.raft_log.append(&previous_ents);
        sm.become_candidate();
        sm.become_leader();
        sm.mut_prs().get_mut(2).unwrap().state = state;
        sm.mut_prs().get_mut(2).unwrap().next_idx = next_idx;
        sm.step(new_message(1, 1, MessageType::MsgPropose, 1))
            .expect("");

        if sm.prs().voters()[&2].next_idx != wnext {
            panic!(
                "#{}: next = {}, want {}",
                i,
                sm.prs().voters()[&2].next_idx,
                wnext
            );
        }
    }
}

#[test]
fn test_send_append_for_progress_probe() {
    let mut r = new_test_raft(1, vec![1, 2], 10, 1, new_storage());
    r.become_candidate();
    r.become_leader();
    r.read_messages();
    r.mut_prs().get_mut(2).unwrap().become_probe();

    // each round is a heartbeat
    for i in 0..3 {
        if i == 0 {
            // we expect that raft will only send out one msgAPP on the first
            // loop. After that, the follower is paused until a heartbeat response is
            // received.
            r.append_entry(&mut [new_entry(0, 0, SOME_DATA)]);
            do_send_append(&mut r, 2);
            let msg = r.read_messages();
            assert_eq!(msg.len(), 1);
            assert_eq!(msg[0].get_index(), 0);
        }

        assert!(r.prs().voters()[&2].paused);
        for _ in 0..10 {
            r.append_entry(&mut [new_entry(0, 0, SOME_DATA)]);
            do_send_append(&mut r, 2);
            assert_eq!(r.read_messages().len(), 0);
        }

        // do a heartbeat
        for _ in 0..r.get_heartbeat_timeout() {
            r.step(new_message(1, 1, MessageType::MsgBeat, 0))
                .expect("");
        }
        assert!(r.prs().voters()[&2].paused);

        // consume the heartbeat
        let msg = r.read_messages();
        assert_eq!(msg.len(), 1);
        assert_eq!(msg[0].get_msg_type(), MessageType::MsgHeartbeat);
    }

    // a heartbeat response will allow another message to be sent
    r.step(new_message(2, 1, MessageType::MsgHeartbeatResponse, 0))
        .expect("");
    let msg = r.read_messages();
    assert_eq!(msg.len(), 1);
    assert_eq!(msg[0].get_index(), 0);
    assert!(r.prs().voters()[&2].paused);
}

#[test]
fn test_send_append_for_progress_replicate() {
    let mut r = new_test_raft(1, vec![1, 2], 10, 1, new_storage());
    r.become_candidate();
    r.become_leader();
    r.read_messages();
    r.mut_prs().get_mut(2).unwrap().become_replicate();

    for _ in 0..10 {
        r.append_entry(&mut [new_entry(0, 0, SOME_DATA)]);
        do_send_append(&mut r, 2);
        assert_eq!(r.read_messages().len(), 1);
    }
}

#[test]
fn test_send_append_for_progress_snapshot() {
    let mut r = new_test_raft(1, vec![1, 2], 10, 1, new_storage());
    r.become_candidate();
    r.become_leader();
    r.read_messages();
    r.mut_prs().get_mut(2).unwrap().become_snapshot(10);

    for _ in 0..10 {
        r.append_entry(&mut [new_entry(0, 0, SOME_DATA)]);
        do_send_append(&mut r, 2);
        assert_eq!(r.read_messages().len(), 0);
    }
}

#[test]
fn test_recv_msg_unreachable() {
    let previous_ents = vec![empty_entry(1, 1), empty_entry(1, 2), empty_entry(1, 3)];
    let s = new_storage();
    s.wl().append(&previous_ents).expect("");
    let mut r = new_test_raft(1, vec![1, 2], 10, 1, s);
    r.become_candidate();
    r.become_leader();
    r.read_messages();
    // set node 2 to state replicate
    r.mut_prs().get_mut(2).unwrap().matched = 3;
    r.mut_prs().get_mut(2).unwrap().become_replicate();
    r.mut_prs().get_mut(2).unwrap().optimistic_update(5);

    r.step(new_message(2, 1, MessageType::MsgUnreachable, 0))
        .expect("");

    assert_eq!(r.prs().voters()[&2].state, ProgressState::Probe);
    assert_eq!(
        r.prs().voters()[&2].matched + 1,
        r.prs().voters()[&2].next_idx
    );
}

#[test]
fn test_restore() {
    // magic number
    let s = new_snapshot(11, 11, vec![1, 2, 3]);

    let mut sm = new_test_raft(1, vec![1, 2], 10, 1, new_storage());
    assert!(sm.restore(s.clone()));
    assert_eq!(sm.raft_log.last_index(), s.get_metadata().get_index());
    assert_eq!(
        sm.raft_log.term(s.get_metadata().get_index()).unwrap(),
        s.get_metadata().get_term()
    );
    assert_eq!(
        sm.prs().nodes(),
        s.get_metadata().get_conf_state().get_nodes()
    );
    assert!(!sm.restore(s));
}

#[test]
fn test_restore_ignore_snapshot() {
    let previous_ents = vec![empty_entry(1, 1), empty_entry(1, 2), empty_entry(1, 3)];
    let commit = 1u64;
    let mut sm = new_test_raft(1, vec![1, 2], 10, 1, new_storage());
    sm.raft_log.append(&previous_ents);
    sm.raft_log.commit_to(commit);

    let mut s = new_snapshot(commit, 1, vec![1, 2]);

    // ingore snapshot
    assert!(!sm.restore(s.clone()));
    assert_eq!(sm.raft_log.committed, commit);

    // ignore snapshot and fast forward commit
    s.mut_metadata().set_index(commit + 1);
    assert!(!sm.restore(s));
    assert_eq!(sm.raft_log.committed, commit + 1);
}

#[test]
fn test_provide_snap() {
    // restore the state machine from a snapshot so it has a compacted log and a snapshot
    let s = new_snapshot(11, 11, vec![1, 2]); // magic number

    let mut sm = new_test_raft(1, vec![1], 10, 1, new_storage());
    sm.restore(s);

    sm.become_candidate();
    sm.become_leader();

    // force set the next of node 2, so that node 2 needs a snapshot
    sm.mut_prs().get_mut(2).unwrap().next_idx = sm.raft_log.first_index();
    let mut m = new_message(2, 1, MessageType::MsgAppendResponse, 0);
    m.set_index(sm.prs().voters()[&2].next_idx - 1);
    m.set_reject(true);
    sm.step(m).expect("");

    let msgs = sm.read_messages();
    assert_eq!(msgs.len(), 1);
    assert_eq!(msgs[0].get_msg_type(), MessageType::MsgSnapshot);
}

#[test]
fn test_ignore_providing_snapshot() {
    // restore the state machine from a snapshot so it has a compacted log and a snapshot
    let s = new_snapshot(11, 11, vec![1, 2]); // magic number
    let mut sm = new_test_raft(1, vec![1], 10, 1, new_storage());
    sm.restore(s);

    sm.become_candidate();
    sm.become_leader();

    // force set the next of node 2, so that node 2 needs a snapshot
    // change node 2 to be inactive, expect node 1 ignore sending snapshot to 2
    sm.mut_prs().get_mut(2).unwrap().next_idx = sm.raft_log.first_index() - 1;
    sm.mut_prs().get_mut(2).unwrap().recent_active = false;

    sm.step(new_message(1, 1, MessageType::MsgPropose, 1))
        .expect("");

    assert_eq!(sm.read_messages().len(), 0);
}

#[test]
fn test_restore_from_snap_msg() {
    let s = new_snapshot(11, 11, vec![1, 2]); // magic number
    let mut sm = new_test_raft(2, vec![1, 2], 10, 1, new_storage());
    let mut m = new_message(1, 0, MessageType::MsgSnapshot, 0);
    m.set_term(2);
    m.set_snapshot(s);

    sm.step(m).expect("");

    assert_eq!(sm.leader_id, 1);

    // TODO: port the remaining if upstream completed this test.
}

#[test]
fn test_slow_node_restore() {
    let mut nt = Network::new(vec![None, None, None]);
    nt.send(vec![new_message(1, 1, MessageType::MsgHup, 0)]);

    nt.isolate(3);
    for _ in 0..100 {
        nt.send(vec![new_message(1, 1, MessageType::MsgPropose, 1)]);
    }
    next_ents(&mut nt.peers.get_mut(&1).unwrap(), &nt.storage[&1]);
    let mut cs = ConfState::new();
    cs.set_nodes(nt.peers[&1].prs().nodes());
    nt.storage[&1]
        .wl()
        .create_snapshot(nt.peers[&1].raft_log.applied, Some(cs), vec![])
        .expect("");
    nt.storage[&1]
        .wl()
        .compact(nt.peers[&1].raft_log.applied)
        .expect("");

    nt.recover();
    // send heartbeats so that the leader can learn everyone is active.
    // node 3 will only be considered as active when node 1 receives a reply from it.
    loop {
        nt.send(vec![new_message(1, 1, MessageType::MsgBeat, 0)]);
        if nt.peers[&1].prs().voters()[&3].recent_active {
            break;
        }
    }

    // trigger a snapshot
    nt.send(vec![new_message(1, 1, MessageType::MsgPropose, 1)]);

    // trigger a commit
    nt.send(vec![new_message(1, 1, MessageType::MsgPropose, 1)]);
    assert_eq!(
        nt.peers[&3].raft_log.committed,
        nt.peers[&1].raft_log.committed
    );
}

// test_step_config tests that when raft step msgProp in EntryConfChange type,
// it appends the entry to log and sets pendingConf to be true.
#[test]
fn test_step_config() {
    // a raft that cannot make progress
    let mut r = new_test_raft(1, vec![1, 2], 10, 1, new_storage());
    r.become_candidate();
    r.become_leader();
    let index = r.raft_log.last_index();
    let mut m = new_message(1, 1, MessageType::MsgPropose, 0);
    let mut e = Entry::new();
    e.set_entry_type(EntryType::EntryConfChange);
    m.mut_entries().push(e);
    r.step(m).expect("");
    assert_eq!(r.raft_log.last_index(), index + 1);
}

// test_step_ignore_config tests that if raft step the second msgProp in
// EntryConfChange type when the first one is uncommitted, the node will set
// the proposal to noop and keep its original state.
#[test]
fn test_step_ignore_config() {
    // a raft that cannot make progress
    let mut r = new_test_raft(1, vec![1, 2], 10, 1, new_storage());
    r.become_candidate();
    r.become_leader();
    let mut m = new_message(1, 1, MessageType::MsgPropose, 0);
    let mut e = Entry::new();
    e.set_entry_type(EntryType::EntryConfChange);
    m.mut_entries().push(e);
    assert!(!r.has_pending_conf());
    r.step(m.clone()).expect("");
    assert!(r.has_pending_conf());
    let index = r.raft_log.last_index();
    let pending_conf_index = r.pending_conf_index;
    r.step(m.clone()).expect("");
    let mut we = empty_entry(1, 3);
    we.set_entry_type(EntryType::EntryNormal);
    let wents = vec![we];
    let entries = r.raft_log.entries(index + 1, NO_LIMIT).expect("");
    assert_eq!(entries, wents);
    assert_eq!(r.pending_conf_index, pending_conf_index);
}

// test_new_leader_pending_config tests that new leader sets its pending_conf_index
// based on uncommitted entries.
#[test]
fn test_new_leader_pending_config() {
    let mut tests = vec![(false, 0), (true, 1)];
    for (i, (add_entry, wpending_index)) in tests.drain(..).enumerate() {
        let mut r = new_test_raft(1, vec![1, 2], 10, 1, new_storage());
        let mut e = Entry::new();
        if add_entry {
            e.set_entry_type(EntryType::EntryNormal);
            r.append_entry(&mut [e]);
        }
        r.become_candidate();
        r.become_leader();
        if r.pending_conf_index != wpending_index {
            panic!(
                "#{}: pending_conf_index = {}, want {}",
                i, r.pending_conf_index, wpending_index
            );
        }
        assert_eq!(r.has_pending_conf(), add_entry, "#{}: ", i);
    }
}

// test_add_node tests that add_node could update nodes correctly.
#[test]
fn test_add_node() {
    let mut r = new_test_raft(1, vec![1], 10, 1, new_storage());
    r.add_node(2);
    assert_eq!(r.prs().nodes(), vec![1, 2]);
}

#[test]
fn test_add_node_check_quorum() {
    let mut r = new_test_raft(1, vec![1], 10, 1, new_storage());
    r.check_quorum = true;

    r.become_candidate();
    r.become_leader();

    for _ in 0..r.get_election_timeout() - 1 {
        r.tick();
    }

    r.add_node(2);

    // This tick will reach electionTimeout, which triggers a quorum check.
    r.tick();

    // Node 1 should still be the leader after a single tick.
    assert_eq!(r.state, StateRole::Leader);

    // After another electionTimeout ticks without hearing from node 2,
    // node 1 should step down.
    for _ in 0..r.get_election_timeout() {
        r.tick();
    }

    assert_eq!(r.state, StateRole::Follower);
}

// test_remove_node tests that removeNode could update pendingConf, nodes and
// and removed list correctly.
#[test]
fn test_remove_node() {
    let mut r = new_test_raft(1, vec![1, 2], 10, 1, new_storage());
    r.remove_node(2);
    assert_eq!(r.prs().nodes(), vec![1]);

    // remove all nodes from cluster
    r.remove_node(1);
    assert!(r.prs().nodes().is_empty());
}

#[test]
fn test_promotable() {
    let id = 1u64;
    let mut tests = vec![
        (vec![1], true),
        (vec![1, 2, 3], true),
        (vec![], false),
        (vec![2, 3], false),
    ];
    for (i, (peers, wp)) in tests.drain(..).enumerate() {
        let r = new_test_raft(id, peers, 5, 1, new_storage());
        if r.promotable() != wp {
            panic!("#{}: promotable = {}, want {}", i, r.promotable(), wp);
        }
    }
}

#[test]
fn test_raft_nodes() {
    let mut tests = vec![
        (vec![1, 2, 3], vec![1, 2, 3]),
        (vec![3, 2, 1], vec![1, 2, 3]),
    ];
    for (i, (ids, wids)) in tests.drain(..).enumerate() {
        let r = new_test_raft(1, ids, 10, 1, new_storage());
        if r.prs().nodes() != wids {
            panic!("#{}: nodes = {:?}, want {:?}", i, r.prs().nodes(), wids);
        }
    }
}

#[test]
fn test_campaign_while_leader() {
    test_campaign_while_leader_with_pre_vote(false);
}

#[test]
fn test_pre_campaign_while_leader() {
    test_campaign_while_leader_with_pre_vote(true);
}

fn test_campaign_while_leader_with_pre_vote(pre_vote: bool) {
    let mut r = new_test_raft_with_prevote(1, vec![1], 5, 1, new_storage(), pre_vote);
    assert_eq!(r.state, StateRole::Follower);
    // We don't call campaign() directly because it comes after the check
    // for our current state.
    r.step(new_message(1, 1, MessageType::MsgHup, 0)).expect("");
    assert_eq!(r.state, StateRole::Leader);
    let term = r.term;
    r.step(new_message(1, 1, MessageType::MsgHup, 0)).expect("");
    assert_eq!(r.state, StateRole::Leader);
    assert_eq!(r.term, term);
}

// test_commit_after_remove_node verifies that pending commands can become
// committed when a config change reduces the quorum requirements.
#[test]
fn test_commit_after_remove_node() {
    // Create a cluster with two nodes.
    let s = new_storage();
    let mut r = new_test_raft(1, vec![1, 2], 5, 1, s.clone());
    r.become_candidate();
    r.become_leader();

    // Begin to remove the second node.
    let mut m = new_message(0, 0, MessageType::MsgPropose, 0);
    let mut e = Entry::new();
    e.set_entry_type(EntryType::EntryConfChange);
    let mut cc = ConfChange::new();
    cc.set_change_type(ConfChangeType::RemoveNode);
    cc.set_node_id(2);
    e.set_data(protobuf::Message::write_to_bytes(&cc).unwrap());
    m.mut_entries().push(e);
    r.step(m).expect("");
    // Stabilize the log and make sure nothing is committed yet.
    assert_eq!(next_ents(&mut r, &s).len(), 0);
    let cc_index = r.raft_log.last_index();

    // While the config change is pending, make another proposal.
    let mut m = new_message(0, 0, MessageType::MsgPropose, 0);
    let mut e = new_entry(0, 0, Some("hello"));
    e.set_entry_type(EntryType::EntryNormal);
    m.mut_entries().push(e);
    r.step(m).expect("");

    // Node 2 acknowledges the config change, committing it.
    let mut m = new_message(2, 0, MessageType::MsgAppendResponse, 0);
    m.set_index(cc_index);
    r.step(m).expect("");
    let ents = next_ents(&mut r, &s);
    assert_eq!(ents.len(), 2);
    assert_eq!(ents[0].get_entry_type(), EntryType::EntryNormal);
    assert!(ents[0].get_data().is_empty());
    assert_eq!(ents[1].get_entry_type(), EntryType::EntryConfChange);

    // Apply the config change. This reduces quorum requirements so the
    // pending command can now commit.
    r.remove_node(2);
    let ents = next_ents(&mut r, &s);
    assert_eq!(ents.len(), 1);
    assert_eq!(ents[0].get_entry_type(), EntryType::EntryNormal);
    assert_eq!(ents[0].get_data(), b"hello");
}

// test_leader_transfer_to_uptodate_node verifies transferring should succeed
// if the transferee has the most up-to-date log entries when transfer starts.
#[test]
fn test_leader_transfer_to_uptodate_node() {
    let mut nt = Network::new(vec![None, None, None]);
    nt.send(vec![new_message(1, 1, MessageType::MsgHup, 0)]);

    let lead_id = nt.peers[&1].leader_id;
    assert_eq!(lead_id, 1);

    // Transfer leadership to peer 2.
    nt.send(vec![new_message(2, 1, MessageType::MsgTransferLeader, 0)]);
    check_leader_transfer_state(&nt.peers[&1], StateRole::Follower, 2);

    // After some log replication, transfer leadership back to peer 1.
    nt.send(vec![new_message(1, 1, MessageType::MsgPropose, 1)]);
    nt.send(vec![new_message(1, 2, MessageType::MsgTransferLeader, 0)]);
    check_leader_transfer_state(&nt.peers[&1], StateRole::Leader, 1);
}

// test_leader_transfer_to_uptodate_node_from_follower verifies transferring should succeed
// if the transferee has the most up-to-date log entries when transfer starts.
// Not like test_leader_transfer_to_uptodate_node, where the leader transfer message
// is sent to the leader, in this test case every leader transfer message is sent
// to the follower.
#[test]
fn test_leader_transfer_to_uptodate_node_from_follower() {
    let mut nt = Network::new(vec![None, None, None]);
    nt.send(vec![new_message(1, 1, MessageType::MsgHup, 0)]);

    let lead_id = nt.peers[&1].leader_id;
    assert_eq!(lead_id, 1);

    // transfer leadership to peer 2.
    nt.send(vec![new_message(2, 2, MessageType::MsgTransferLeader, 0)]);
    check_leader_transfer_state(&nt.peers[&1], StateRole::Follower, 2);

    // After some log replication, transfer leadership back to peer 1.
    nt.send(vec![new_message(1, 1, MessageType::MsgPropose, 1)]);
    nt.send(vec![new_message(1, 1, MessageType::MsgTransferLeader, 0)]);
    check_leader_transfer_state(&nt.peers[&1], StateRole::Leader, 1);
}

// TestLeaderTransferWithCheckQuorum ensures transferring leader still works
// even the current leader is still under its leader lease
#[test]
fn test_leader_transfer_with_check_quorum() {
    let mut nt = Network::new(vec![None, None, None]);
    for i in 1..4 {
        let r = &mut nt.peers.get_mut(&i).unwrap();
        r.check_quorum = true;
        let election_timeout = r.get_election_timeout();
        r.set_randomized_election_timeout(election_timeout + i as usize);
    }

    let b_election_timeout = nt.peers[&2].get_election_timeout();
    nt.peers
        .get_mut(&2)
        .unwrap()
        .set_randomized_election_timeout(b_election_timeout + 1);

    // Letting peer 2 electionElapsed reach to timeout so that it can vote for peer 1
    for _ in 0..b_election_timeout {
        nt.peers.get_mut(&2).unwrap().tick();
    }
    nt.send(vec![new_message(1, 1, MessageType::MsgHup, 0)]);

    assert_eq!(nt.peers[&1].leader_id, 1);

    // Transfer leadership to 2.
    nt.send(vec![new_message(2, 1, MessageType::MsgTransferLeader, 0)]);
    check_leader_transfer_state(&nt.peers[&1], StateRole::Follower, 2);

    // After some log replication, transfer leadership back to 1.
    nt.send(vec![new_message(1, 1, MessageType::MsgPropose, 1)]);
    nt.send(vec![new_message(1, 2, MessageType::MsgTransferLeader, 0)]);
    check_leader_transfer_state(&nt.peers[&1], StateRole::Leader, 1);
}

#[test]
fn test_leader_transfer_to_slow_follower() {
    let mut nt = Network::new(vec![None, None, None]);
    nt.send(vec![new_message(1, 1, MessageType::MsgHup, 0)]);

    nt.isolate(3);
    nt.send(vec![new_message(1, 1, MessageType::MsgPropose, 1)]);

    nt.recover();
    assert_eq!(nt.peers[&1].prs().voters()[&3].matched, 1);

    // Transfer leadership to 3 when node 3 is lack of log.
    nt.send(vec![new_message(3, 1, MessageType::MsgTransferLeader, 0)]);

    check_leader_transfer_state(&nt.peers[&1], StateRole::Follower, 3);
}

#[test]
fn test_leader_transfer_after_snapshot() {
    let mut nt = Network::new(vec![None, None, None]);
    nt.send(vec![new_message(1, 1, MessageType::MsgHup, 0)]);

    nt.isolate(3);

    nt.send(vec![new_message(1, 1, MessageType::MsgPropose, 1)]);
    next_ents(&mut nt.peers.get_mut(&1).unwrap(), &nt.storage[&1]);
    let mut cs = ConfState::new();
    cs.set_nodes(nt.peers[&1].prs().nodes());
    nt.storage[&1]
        .wl()
        .create_snapshot(nt.peers[&1].raft_log.applied, Some(cs), vec![])
        .expect("");
    nt.storage[&1]
        .wl()
        .compact(nt.peers[&1].raft_log.applied)
        .expect("");

    nt.recover();
    assert_eq!(nt.peers[&1].prs().voters()[&3].matched, 1);

    // Transfer leadership to 3 when node 3 is lack of snapshot.
    nt.send(vec![new_message(3, 1, MessageType::MsgTransferLeader, 0)]);
    // Send pb.MsgHeartbeatResp to leader to trigger a snapshot for node 3.
    nt.send(vec![
        new_message(3, 1, MessageType::MsgHeartbeatResponse, 0),
    ]);

    check_leader_transfer_state(&nt.peers[&1], StateRole::Follower, 3);
}

#[test]
fn test_leader_transfer_to_self() {
    let mut nt = Network::new(vec![None, None, None]);
    nt.send(vec![new_message(1, 1, MessageType::MsgHup, 0)]);

    // Transfer leadership to self, there will be noop.
    nt.send(vec![new_message(1, 1, MessageType::MsgTransferLeader, 0)]);
    check_leader_transfer_state(&nt.peers[&1], StateRole::Leader, 1);
}

#[test]
fn test_leader_transfer_to_non_existing_node() {
    let mut nt = Network::new(vec![None, None, None]);
    nt.send(vec![new_message(1, 1, MessageType::MsgHup, 0)]);

    // Transfer leadership to non-existing node, there will be noop.
    nt.send(vec![new_message(4, 1, MessageType::MsgTransferLeader, 0)]);
    check_leader_transfer_state(&nt.peers[&1], StateRole::Leader, 1);
}

#[test]
fn test_leader_transfer_timeout() {
    let mut nt = Network::new(vec![None, None, None]);
    nt.send(vec![new_message(1, 1, MessageType::MsgHup, 0)]);

    nt.isolate(3);

    // Transfer leadership to isolated node, wait for timeout.
    nt.send(vec![new_message(3, 1, MessageType::MsgTransferLeader, 0)]);
    assert_eq!(nt.peers[&1].lead_transferee.unwrap(), 3);
    let heartbeat_timeout = nt.peers[&1].get_heartbeat_timeout();
    let election_timeout = nt.peers[&1].get_election_timeout();
    for _ in 0..heartbeat_timeout {
        nt.peers.get_mut(&1).unwrap().tick();
    }
    assert_eq!(nt.peers[&1].lead_transferee.unwrap(), 3);
    for _ in 0..election_timeout - heartbeat_timeout {
        nt.peers.get_mut(&1).unwrap().tick();
    }

    check_leader_transfer_state(&nt.peers[&1], StateRole::Leader, 1);
}

#[test]
fn test_leader_transfer_ignore_proposal() {
    let mut nt = Network::new(vec![None, None, None]);
    nt.send(vec![new_message(1, 1, MessageType::MsgHup, 0)]);

    nt.isolate(3);

    // Transfer leadership to isolated node to let transfer pending, then send proposal.
    nt.send(vec![new_message(3, 1, MessageType::MsgTransferLeader, 0)]);
    assert_eq!(nt.peers[&1].lead_transferee.unwrap(), 3);

    nt.send(vec![new_message(1, 1, MessageType::MsgPropose, 1)]);
    assert_eq!(
        nt.peers
            .get_mut(&1)
            .unwrap()
            .step(new_message(1, 1, MessageType::MsgPropose, 1)),
        Err(Error::ProposalDropped),
        "should return drop proposal error while transferring"
    );

    assert_eq!(nt.peers[&1].prs().voters()[&1].matched, 1);
}

#[test]
fn test_leader_transfer_receive_higher_term_vote() {
    let mut nt = Network::new(vec![None, None, None]);
    nt.send(vec![new_message(1, 1, MessageType::MsgHup, 0)]);

    nt.isolate(3);

    // Transfer leadership to isolated node to let transfer pending.
    nt.send(vec![new_message(3, 1, MessageType::MsgTransferLeader, 0)]);
    assert_eq!(nt.peers[&1].lead_transferee.unwrap(), 3);

    nt.send(vec![
        new_message_with_entries(2, 2, MessageType::MsgHup, vec![new_entry(1, 2, None)]),
    ]);

    check_leader_transfer_state(&nt.peers[&1], StateRole::Follower, 2);
}

#[test]
fn test_leader_transfer_remove_node() {
    let mut nt = Network::new(vec![None, None, None]);
    nt.send(vec![new_message(1, 1, MessageType::MsgHup, 0)]);

    nt.ignore(MessageType::MsgTimeoutNow);

    // The lead_transferee is removed when leadship transferring.
    nt.send(vec![new_message(3, 1, MessageType::MsgTransferLeader, 0)]);
    assert_eq!(nt.peers[&1].lead_transferee.unwrap(), 3);

    nt.peers.get_mut(&1).unwrap().remove_node(3);

    check_leader_transfer_state(&nt.peers[&1], StateRole::Leader, 1);
}

// test_leader_transfer_back verifies leadership can transfer
// back to self when last transfer is pending.
#[test]
fn test_leader_transfer_back() {
    let mut nt = Network::new(vec![None, None, None]);
    nt.send(vec![new_message(1, 1, MessageType::MsgHup, 0)]);

    nt.isolate(3);

    nt.send(vec![new_message(3, 1, MessageType::MsgTransferLeader, 0)]);
    assert_eq!(nt.peers[&1].lead_transferee.unwrap(), 3);

    // Transfer leadership back to self.
    nt.send(vec![new_message(1, 1, MessageType::MsgTransferLeader, 0)]);

    check_leader_transfer_state(&nt.peers[&1], StateRole::Leader, 1);
}

// test_leader_transfer_second_transfer_to_another_node verifies leader can transfer to another node
// when last transfer is pending.
#[test]
fn test_leader_transfer_second_transfer_to_another_node() {
    let mut nt = Network::new(vec![None, None, None]);
    nt.send(vec![new_message(1, 1, MessageType::MsgHup, 0)]);

    nt.isolate(3);

    nt.send(vec![new_message(3, 1, MessageType::MsgTransferLeader, 0)]);
    assert_eq!(nt.peers[&1].lead_transferee.unwrap(), 3);

    // Transfer leadership to another node.
    nt.send(vec![new_message(2, 1, MessageType::MsgTransferLeader, 0)]);

    check_leader_transfer_state(&nt.peers[&1], StateRole::Follower, 2);
}

// test_leader_transfer_second_transfer_to_same_node verifies second transfer leader request
// to the same node should not extend the timeout while the first one is pending.
#[test]
fn test_leader_transfer_second_transfer_to_same_node() {
    let mut nt = Network::new(vec![None, None, None]);
    nt.send(vec![new_message(1, 1, MessageType::MsgHup, 0)]);

    nt.isolate(3);

    nt.send(vec![new_message(3, 1, MessageType::MsgTransferLeader, 0)]);
    assert_eq!(nt.peers[&1].lead_transferee.unwrap(), 3);

    let heartbeat_timeout = nt.peers[&1].get_heartbeat_timeout();
    for _ in 0..heartbeat_timeout {
        nt.peers.get_mut(&1).unwrap().tick();
    }

    // Second transfer leadership request to the same node.
    nt.send(vec![new_message(3, 1, MessageType::MsgTransferLeader, 0)]);

    let election_timeout = nt.peers[&1].get_election_timeout();
    for _ in 0..election_timeout - heartbeat_timeout {
        nt.peers.get_mut(&1).unwrap().tick();
    }

    check_leader_transfer_state(&nt.peers[&1], StateRole::Leader, 1);
}

fn check_leader_transfer_state(r: &Raft<MemStorage>, state: StateRole, lead: u64) {
    if r.state != state || r.leader_id != lead {
        panic!(
            "after transferring, node has state {:?} lead {}, want state {:?} lead {}",
            r.state, r.leader_id, state, lead
        );
    }
    assert_eq!(r.lead_transferee, None);
}

// test_transfer_non_member verifies that when a MsgTimeoutNow arrives at
// a node that has been removed from the group, nothing happens.
// (previously, if the node also got votes, it would panic as it
// transitioned to StateRole::Leader)
#[test]
fn test_transfer_non_member() {
    let mut raft = new_test_raft(1, vec![2, 3, 4], 5, 1, new_storage());
    raft.step(new_message(2, 1, MessageType::MsgTimeoutNow, 0))
        .expect("");;

    raft.step(new_message(2, 1, MessageType::MsgRequestVoteResponse, 0))
        .expect("");;
    raft.step(new_message(3, 1, MessageType::MsgRequestVoteResponse, 0))
        .expect("");;
    assert_eq!(raft.state, StateRole::Follower);
}

// TestNodeWithSmallerTermCanCompleteElection tests the scenario where a node
// that has been partitioned away (and fallen behind) rejoins the cluster at
// about the same time the leader node gets partitioned away.
// Previously the cluster would come to a standstill when run with PreVote
// enabled.
#[test]
fn test_node_with_smaller_term_can_complete_election() {
    let mut n1 = new_test_raft_with_prevote(1, vec![1, 2, 3], 10, 1, new_storage(), true);
    let mut n2 = new_test_raft_with_prevote(2, vec![1, 2, 3], 10, 1, new_storage(), true);
    let mut n3 = new_test_raft_with_prevote(3, vec![1, 2, 3], 10, 1, new_storage(), true);

    n1.become_follower(1, INVALID_ID);
    n2.become_follower(1, INVALID_ID);
    n3.become_follower(1, INVALID_ID);

    // cause a network partition to isolate node 3
    let mut nt = Network::new_with_config(vec![Some(n1), Some(n2), Some(n3)], true);
    nt.cut(1, 3);
    nt.cut(2, 3);

    nt.send(vec![new_message(1, 1, MessageType::MsgHup, 0)]);

    assert_eq!(nt.peers[&1].state, StateRole::Leader);
    assert_eq!(nt.peers[&2].state, StateRole::Follower);

    nt.send(vec![new_message(3, 3, MessageType::MsgHup, 0)]);
    assert_eq!(nt.peers[&3].state, StateRole::PreCandidate);

    nt.send(vec![new_message(2, 2, MessageType::MsgHup, 0)]);

    // check whether the term values are expected
    // a.Term == 3
    // b.Term == 3
    // c.Term == 1
    assert_eq!(nt.peers[&1].term, 3);
    assert_eq!(nt.peers[&2].term, 3);
    assert_eq!(nt.peers[&3].term, 1);

    // check state
    // a == follower
    // b == leader
    // c == pre-candidate
    assert_eq!(nt.peers[&1].state, StateRole::Follower);
    assert_eq!(nt.peers[&2].state, StateRole::Leader);
    assert_eq!(nt.peers[&3].state, StateRole::PreCandidate);

    // recover the network then immediately isolate b which is currently
    // the leader, this is to emulate the crash of b.
    nt.recover();
    nt.cut(2, 1);
    nt.cut(2, 3);

    // call for election
    nt.send(vec![new_message(3, 3, MessageType::MsgHup, 0)]);
    nt.send(vec![new_message(1, 1, MessageType::MsgHup, 0)]);

    // do we have a leader?
    assert!(
        nt.peers[&1].state == StateRole::Leader || nt.peers[&3].state == StateRole::Leader,
        "no leader"
    );
}

pub fn new_test_learner_raft(
    id: u64,
    peers: Vec<u64>,
    learners: Vec<u64>,
    election: usize,
    heartbeat: usize,
    storage: MemStorage,
) -> Interface {
    let mut cfg = new_test_config(id, peers, election, heartbeat);
    cfg.learners = learners;
    Interface::new(Raft::new(&cfg, storage))
}

// TestLearnerElectionTimeout verfies that the leader should not start election
// even when times out.
#[test]
fn test_learner_election_timeout() {
    let mut n1 = new_test_learner_raft(1, vec![1], vec![2], 10, 1, new_storage());
    n1.become_follower(1, INVALID_ID);

    let mut n2 = new_test_learner_raft(2, vec![1], vec![2], 10, 1, new_storage());
    n2.become_follower(1, INVALID_ID);

    let timeout = n2.get_election_timeout();
    n2.set_randomized_election_timeout(timeout);

    // n2 is a learner. Learner should not start election even when time out.
    for _ in 0..timeout {
        n2.tick();
    }
    assert_eq!(n2.state, StateRole::Follower);
}

// TestLearnerPromotion verifies that the leaner should not election until
// it is promoted to a normal peer.
#[test]
fn test_learner_promotion() {
    let mut n1 = new_test_learner_raft(1, vec![1], vec![2], 10, 1, new_storage());
    n1.become_follower(1, INVALID_ID);

    let mut n2 = new_test_learner_raft(2, vec![1], vec![2], 10, 1, new_storage());
    n2.become_follower(1, INVALID_ID);

    let mut network = Network::new(vec![Some(n1), Some(n2)]);
    assert_eq!(network.peers[&1].state, StateRole::Follower);

    // n1 should become leader.
    let timeout = network.peers[&1].get_election_timeout();
    network
        .peers
        .get_mut(&1)
        .unwrap()
        .set_randomized_election_timeout(timeout);
    for _ in 0..timeout {
        network.peers.get_mut(&1).unwrap().tick();
    }
    assert_eq!(network.peers[&1].state, StateRole::Leader);
    assert_eq!(network.peers[&2].state, StateRole::Follower);

    let mut heart_beat = new_message(1, 1, MessageType::MsgBeat, 0);
    network.send(vec![heart_beat.clone()]);

    // Promote n2 from learner to follower.
    network.peers.get_mut(&1).unwrap().add_node(2);
    network.peers.get_mut(&2).unwrap().add_node(2);
    assert_eq!(network.peers[&2].state, StateRole::Follower);
    assert!(!network.peers[&2].is_learner);

    let timeout = network.peers[&2].get_election_timeout();
    network
        .peers
        .get_mut(&2)
        .unwrap()
        .set_randomized_election_timeout(timeout);
    for _ in 0..timeout {
        network.peers.get_mut(&2).unwrap().tick();
    }

    heart_beat.set_to(2);
    heart_beat.set_from(2);
    network.send(vec![heart_beat]);
    assert_eq!(network.peers[&1].state, StateRole::Follower);
    assert_eq!(network.peers[&2].state, StateRole::Leader);
}

// TestLearnerLogReplication tests that a learner can receive entries from the leader.
#[test]
fn test_learner_log_replication() {
    let n1 = new_test_learner_raft(1, vec![1], vec![2], 10, 1, new_storage());
    let n2 = new_test_learner_raft(2, vec![1], vec![2], 10, 1, new_storage());
    let mut network = Network::new(vec![Some(n1), Some(n2)]);

    network
        .peers
        .get_mut(&1)
        .unwrap()
        .become_follower(1, INVALID_ID);
    network
        .peers
        .get_mut(&2)
        .unwrap()
        .become_follower(1, INVALID_ID);

    let timeout = network.peers[&1].get_election_timeout();
    network
        .peers
        .get_mut(&1)
        .unwrap()
        .set_randomized_election_timeout(timeout);

    for _ in 0..timeout {
        network.peers.get_mut(&1).unwrap().tick();
    }

    let heart_beat = new_message(1, 1, MessageType::MsgBeat, 0);
    network.send(vec![heart_beat.clone()]);

    assert_eq!(network.peers[&1].state, StateRole::Leader);
    assert_eq!(network.peers[&2].state, StateRole::Follower);
    assert!(network.peers[&2].is_learner);

    let next_committed = network.peers[&1].raft_log.committed + 1;

    let msg = new_message(1, 1, MessageType::MsgPropose, 1);
    network.send(vec![msg]);

    assert_eq!(network.peers[&1].raft_log.committed, next_committed);
    assert_eq!(network.peers[&2].raft_log.committed, next_committed);

    let matched = network
        .peers
        .get_mut(&1)
        .unwrap()
        .prs()
        .get(2)
        .unwrap()
        .matched;
    assert_eq!(matched, network.peers[&2].raft_log.committed);
}

// TestRestoreWithLearner restores a snapshot which contains learners.
#[test]
fn test_restore_with_learner() {
    let mut s = new_snapshot(11, 11, vec![1, 2]);
    s.mut_metadata().mut_conf_state().mut_learners().push(3);

    let mut sm = new_test_learner_raft(3, vec![1, 2], vec![3], 10, 1, new_storage());
    assert!(sm.is_learner);
    assert!(sm.restore(s.clone()));
    assert_eq!(sm.raft_log.last_index(), 11);
    assert_eq!(sm.raft_log.term(11).unwrap(), 11);
    assert_eq!(sm.prs().voters().len(), 2);
    assert_eq!(sm.prs().learners().len(), 1);

    for node in s.get_metadata().get_conf_state().get_nodes() {
        assert!(sm.prs().voters().get(node).is_some());
        assert!(!sm.prs().voters()[node].is_learner);
    }

    for node in s.get_metadata().get_conf_state().get_learners() {
        assert!(sm.prs().learners().get(node).is_some());
        assert!(sm.prs().learners()[node].is_learner);
    }

    assert!(!sm.restore(s));
}

// TestRestoreInvalidLearner verfies that a normal peer can't become learner again
// when restores snapshot.
#[test]
fn test_restore_invalid_learner() {
    let mut s = new_snapshot(11, 11, vec![1, 2]);
    s.mut_metadata().mut_conf_state().mut_learners().push(3);

    let mut sm = new_test_raft(3, vec![1, 2, 3], 10, 1, new_storage());
    assert!(!sm.is_learner);
    assert!(!sm.restore(s));
}

// TestRestoreLearnerPromotion checks that a learner can become to a follower after
// restoring snapshot.
#[test]
fn test_restore_learner_promotion() {
    let s = new_snapshot(11, 11, vec![1, 2, 3]);
    let mut sm = new_test_learner_raft(3, vec![1, 2], vec![3], 10, 1, new_storage());
    assert!(sm.is_learner);
    assert!(sm.restore(s));
    assert!(!sm.is_learner);
}

// TestLearnerReceiveSnapshot tests that a learner can receive a snpahost from leader.
#[test]
fn test_learner_receive_snapshot() {
    let mut s = new_snapshot(11, 11, vec![1]);
    s.mut_metadata().mut_conf_state().mut_learners().push(2);

    let mut n1 = new_test_learner_raft(1, vec![1], vec![2], 10, 1, new_storage());
    let n2 = new_test_learner_raft(2, vec![1], vec![2], 10, 1, new_storage());

    n1.restore(s);
    let committed = n1.raft_log.committed;
    n1.raft_log.applied_to(committed);

    let mut network = Network::new(vec![Some(n1), Some(n2)]);

    let timeout = network.peers[&1].get_election_timeout();
    network
        .peers
        .get_mut(&1)
        .unwrap()
        .set_randomized_election_timeout(timeout);

    for _ in 0..timeout {
        network.peers.get_mut(&1).unwrap().tick();
    }

    let mut msg = Message::new();
    msg.set_from(1);
    msg.set_to(1);
    msg.set_msg_type(MessageType::MsgBeat);
    network.send(vec![msg]);

    let n1_committed = network.peers[&1].raft_log.committed;
    let n2_committed = network.peers[&2].raft_log.committed;
    assert_eq!(n1_committed, n2_committed);
}

// TestAddLearner tests that addLearner could update nodes correctly.
#[test]
fn test_add_learner() {
    let mut n1 = new_test_raft(1, vec![1], 10, 1, new_storage());
    n1.add_learner(2);

    assert_eq!(n1.prs().learner_nodes(), vec![2]);
    assert!(n1.prs().learners()[&2].is_learner);
}

// TestRemoveLearner tests that removeNode could update nodes and
// and removed list correctly.
#[test]
fn test_remove_learner() {
    let mut n1 = new_test_learner_raft(1, vec![1], vec![2], 10, 1, new_storage());
    n1.remove_node(2);
    assert_eq!(n1.prs().nodes(), vec![1]);
    assert_eq!(n1.prs().learner_nodes(), vec![]);

    n1.remove_node(1);
    assert!(n1.prs().nodes().is_empty());
    assert!(n1.prs().learner_nodes().is_empty());
}

<<<<<<< HEAD
#[test]
fn test_learner_respond_vote() {
    let mut n1 = new_test_learner_raft(1, vec![1, 2], vec![3], 10, 1, new_storage());
    n1.become_follower(1, INVALID_ID);
    n1.reset_randomized_election_timeout();

    let mut n3 = new_test_learner_raft(3, vec![1, 2], vec![3], 10, 1, new_storage());
    n3.become_follower(1, INVALID_ID);
    n3.reset_randomized_election_timeout();

    let do_campaign = |nw: &mut Network| {
        let msg = new_message(1, 1, MessageType::MsgHup, 0);
        nw.send(vec![msg]);
    };

    let mut network = Network::new(vec![Some(n1), None, Some(n3)]);
    network.isolate(2);

    // Can't elect new leader because 1 won't send MsgRequestVote to 3.
    do_campaign(&mut network);
    assert_eq!(network.peers[&1].state, StateRole::Candidate);

    // After promote 3 to voter, election should success.
    network.peers.get_mut(&1).unwrap().add_node(3);
    do_campaign(&mut network);
    assert_eq!(network.peers[&1].state, StateRole::Leader);
=======
// simulate rolling update a cluster for Pre-Vote. cluster has 3 nodes [n1, n2, n3].
// n1 is leader with term 2
// n2 is follower with term 2
// n3 is partitioned, with term 4 and less log, state is candidate
fn new_prevote_migration_cluster() -> Network {
    // We intentionally do not enable pre_vote for n3, this is done so in order
    // to simulate a rolling restart process where it's possible to have a mixed
    // version cluster with replicas with pre_vote enabled, and replicas without.
    let mut n1 = new_test_raft_with_prevote(1, vec![1, 2, 3], 10, 1, new_storage(), true);
    let mut n2 = new_test_raft_with_prevote(2, vec![1, 2, 3], 10, 1, new_storage(), true);
    let mut n3 = new_test_raft_with_prevote(3, vec![1, 2, 3], 10, 1, new_storage(), false);

    n1.become_follower(1, INVALID_ID);
    n2.become_follower(1, INVALID_ID);
    n3.become_follower(1, INVALID_ID);

    let mut nt = Network::new(vec![Some(n1), Some(n2), Some(n3)]);

    nt.send(vec![new_message(1, 1, MessageType::MsgHup, 0)]);

    // Cause a network partition to isolate n3.
    nt.isolate(3);
    nt.send(vec![new_message(1, 1, MessageType::MsgPropose, 1)]);

    nt.send(vec![new_message(3, 3, MessageType::MsgHup, 0)]);
    nt.send(vec![new_message(3, 3, MessageType::MsgHup, 0)]);

    // check state
    // n1.state == Leader
    // n2.state == Follower
    // n3.state == Candidate
    assert_eq!(nt.peers[&1].state, StateRole::Leader);
    assert_eq!(nt.peers[&2].state, StateRole::Follower);
    assert_eq!(nt.peers[&3].state, StateRole::Candidate);

    // check term
    // n1.Term == 2
    // n2.Term == 2
    // n3.Term == 4
    assert_eq!(nt.peers[&1].term, 2);
    assert_eq!(nt.peers[&2].term, 2);
    assert_eq!(nt.peers[&3].term, 4);

    // Enable prevote on n3, then recover the network
    nt.peers.get_mut(&3).unwrap().pre_vote = true;
    nt.recover();

    nt
}

#[test]
fn test_prevote_migration_can_complete_election() {
    // n1 is leader with term 2
    // n2 is follower with term 2
    // n3 is pre-candidate with term 4, and less log
    let mut nt = new_prevote_migration_cluster();

    // simulate leader down
    nt.isolate(1);

    // Call for elections from both n2 and n3.
    nt.send(vec![new_message(3, 3, MessageType::MsgHup, 0)]);
    nt.send(vec![new_message(2, 2, MessageType::MsgHup, 0)]);

    // check state
    // n2.state == Follower
    // n3.state == PreCandidate
    assert_eq!(nt.peers[&2].state, StateRole::Follower);
    assert_eq!(nt.peers[&3].state, StateRole::PreCandidate);

    nt.send(vec![new_message(3, 3, MessageType::MsgHup, 0)]);
    nt.send(vec![new_message(2, 2, MessageType::MsgHup, 0)]);

    // Do we have a leader?
    assert!(
        (nt.peers[&2].state == StateRole::Leader) || (nt.peers[&3].state == StateRole::Follower)
    );
}

#[test]
fn test_prevote_migration_with_free_stuck_pre_candidate() {
    let mut nt = new_prevote_migration_cluster();

    // n1 is leader with term 2
    // n2 is follower with term 2
    // n3 is pre-candidate with term 4, and less log
    nt.send(vec![new_message(3, 3, MessageType::MsgHup, 0)]);

    assert_eq!(nt.peers[&1].state, StateRole::Leader);
    assert_eq!(nt.peers[&2].state, StateRole::Follower);
    assert_eq!(nt.peers[&3].state, StateRole::PreCandidate);

    // Pre-Vote again for safety
    nt.send(vec![new_message(3, 3, MessageType::MsgHup, 0)]);
    assert_eq!(nt.peers[&1].state, StateRole::Leader);
    assert_eq!(nt.peers[&2].state, StateRole::Follower);
    assert_eq!(nt.peers[&3].state, StateRole::PreCandidate);

    let mut to_send = new_message(1, 3, MessageType::MsgHeartbeat, 0);
    to_send.set_term(nt.peers[&1].term);
    nt.send(vec![to_send]);

    // Disrupt the leader so that the stuck peer is freed
    assert_eq!(nt.peers[&1].state, StateRole::Follower);

    assert_eq!(nt.peers[&3].term, nt.peers[&1].term);
>>>>>>> c74e0afc
}<|MERGE_RESOLUTION|>--- conflicted
+++ resolved
@@ -3950,7 +3950,6 @@
     assert!(n1.prs().learner_nodes().is_empty());
 }
 
-<<<<<<< HEAD
 #[test]
 fn test_learner_respond_vote() {
     let mut n1 = new_test_learner_raft(1, vec![1, 2], vec![3], 10, 1, new_storage());
@@ -3977,7 +3976,8 @@
     network.peers.get_mut(&1).unwrap().add_node(3);
     do_campaign(&mut network);
     assert_eq!(network.peers[&1].state, StateRole::Leader);
-=======
+}
+
 // simulate rolling update a cluster for Pre-Vote. cluster has 3 nodes [n1, n2, n3].
 // n1 is leader with term 2
 // n2 is follower with term 2
@@ -4084,5 +4084,4 @@
     assert_eq!(nt.peers[&1].state, StateRole::Follower);
 
     assert_eq!(nt.peers[&3].term, nt.peers[&1].term);
->>>>>>> c74e0afc
 }